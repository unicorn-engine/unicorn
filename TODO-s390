--- conflicted
+++ resolved
@@ -7,11 +7,6 @@
 
 - fix qemu/target/s390x/cpu.c, so sample_s390x works
 - enable building all arch to fix conflicts
-<<<<<<< HEAD
-- remove all static vars in qemu/target/s390x/translate.c [DONE in branch "static-vars"]
-=======
-- remove all static vars in qemu/target/s390x/translate.c   [DONE in branch "static-vars"]
->>>>>>> 09b0c66f
 - support more registers in qemu/target/s390x/unicorn.c
 - storage-keys needed?
 - find & fix potential memory leaking with valgrind
