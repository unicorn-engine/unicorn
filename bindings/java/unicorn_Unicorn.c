--- conflicted
+++ resolved
@@ -718,7 +718,7 @@
       jobject mr = (*env)->NewObject(env, clz, cons, regions[i].begin, regions[i].end, regions[i].perms);
       (*env)->SetObjectArrayElement(env, result, (jsize)i, mr);
    }
-   free(regions);
+   uc_free(regions);
 
    return result;
 }
@@ -741,16 +741,12 @@
 
 /*
  * Class:     unicorn_Unicorn
- * Method:    context_free
+ * Method:    free
  * Signature: (J)V
  */
-JNIEXPORT void JNICALL Java_unicorn_Unicorn_context_1free
+JNIEXPORT void JNICALL Java_unicorn_Unicorn_free
   (JNIEnv *env, jobject self, jlong ctx) {
-<<<<<<< HEAD
-   uc_err err = uc_context_free((uc_context*)ctx);
-=======
    uc_err err = uc_free((void *)ctx);
->>>>>>> ad9cbf2a
    if (err != UC_ERR_OK) {
       throwException(env, err);
    }
