# New and improved Unicorn Python bindings by elicn
# based on Nguyen Anh Quynnh's work

from __future__ import annotations
from typing import Any, Callable, Iterable, Iterator, Mapping, MutableMapping, Optional, Sequence, Tuple, Type, TypeVar

import ctypes
import functools
import weakref

from . import unicorn_const as uc
from .arch.types import *

__version__ = f'{uc.UC_VERSION_MAJOR}.{uc.UC_VERSION_MINOR}.{uc.UC_VERSION_PATCH}'


class _uc_mem_region(ctypes.Structure):
    _fields_ = (
        ('begin', ctypes.c_uint64),
        ('end',   ctypes.c_uint64),
        ('perms', ctypes.c_uint32),
    )

    @property
    def value(self) -> Tuple[int, int, int]:
        return tuple(getattr(self, fname) for fname, _ in self._fields_)


class uc_tb(ctypes.Structure):
    """"TranslationBlock
    """

    _fields_ = (
        ('pc',     ctypes.c_uint64),
        ('icount', ctypes.c_uint16),
        ('size',   ctypes.c_uint16)
    )


def __load_uc_lib() -> ctypes.CDLL:
    from pathlib import Path, PurePath

    import inspect
    import os
    import pkg_resources
    import sys

    loaded_dlls = set()

    def __load_win_support(path: Path) -> None:
        # Windows DLL in dependency order
        all_dlls = (
            'libwinpthread-1.dll',
            'libgcc_s_seh-1.dll',
            'libgcc_s_dw2-1.dll'
        )

        for dllname in all_dlls:
            if dllname not in loaded_dlls:
                lib_file = path / dllname

                if str(path.parent) == '.' or lib_file.exists():
                    try:
                        ctypes.cdll.LoadLibrary(str(lib_file))
                    except OSError:
                        continue
                    else:
                        loaded_dlls.add(dllname)

    platform = sys.platform

    # Initial attempt: load all dlls globally
    if platform in ('win32', 'cygwin'):
        __load_win_support(Path())

    def _load_lib(path: Path, lib_name: str):
        if platform in ('win32', 'cygwin'):
            __load_win_support(path)

        lib_file = path / lib_name

        try:
            return ctypes.cdll.LoadLibrary(str(lib_file))
        except OSError:
            return None

    # Loading attempts, in order
    # - user-provided environment variable
    # - pkg_resources can get us the path to the local libraries
    # - we can get the path to the local libraries by parsing our filename
    # - global load
    # - python's lib directory

    lib_locations = [
        os.getenv('LIBUNICORN_PATH'),
        pkg_resources.resource_filename(__name__, 'lib'),
        PurePath(inspect.getfile(__load_uc_lib)).parent / 'lib',
        ''
    ] + [PurePath(p) / 'unicorn' / 'lib' for p in sys.path]

    # filter out None elements
    lib_locations = tuple(Path(loc) for loc in lib_locations if loc is not None)

    lib_name = {
        'cygwin' : 'cygunicorn.dll',
        'darwin' : 'libunicorn.2.dylib',
        'linux'  : 'libunicorn.so.2',
        'win32'  : 'unicorn.dll'
    }.get(platform, "libunicorn.so")

    def __attempt_load(libname: str):
        T = TypeVar('T')

        def __pick_first_valid(iter: Iterable[T]) -> Optional[T]:
            """Iterate till encountering a non-None element
            """

            return next((elem for elem in iter if elem is not None), None)

        return __pick_first_valid(_load_lib(loc, libname) for loc in lib_locations)

    lib = __attempt_load(lib_name) or __attempt_load('libunicorn.so')

    if lib is None:
        raise ImportError('Failed to load the Unicorn dynamic library')

    return lib


def __set_lib_prototypes(lib: ctypes.CDLL) -> None:
    """Set up library functions prototypes.

    Args:
        lib: unicorn library instance
    """

    def __set_prototype(fname: str, restype: Type[ctypes._CData], *argtypes: Type[ctypes._CData]) -> None:
        func: Optional[ctypes._FuncPointer] = getattr(lib, fname, None)

        if func is None:
            raise ImportError('Failed to setup function prototypes; make sure you have cleaned your unicorn1 installation')

        func.restype = restype
        func.argtypes = argtypes

    __set_prototype('uc_version', ctypes.c_uint, ctypes.POINTER(ctypes.c_int), ctypes.POINTER(ctypes.c_int))
    __set_prototype('uc_arch_supported', ctypes.c_bool, ctypes.c_int)
    __set_prototype('uc_open', uc_err, ctypes.c_uint, ctypes.c_uint, ctypes.POINTER(uc_engine))
    __set_prototype('uc_close', uc_err, uc_engine)
    __set_prototype('uc_strerror', ctypes.c_char_p, uc_err)
    __set_prototype('uc_errno', uc_err, uc_engine)
    __set_prototype('uc_reg_read', uc_err, uc_engine, ctypes.c_int, ctypes.c_void_p)
    __set_prototype('uc_reg_write', uc_err, uc_engine, ctypes.c_int, ctypes.c_void_p)
    __set_prototype('uc_mem_read', uc_err, uc_engine, ctypes.c_uint64, ctypes.POINTER(ctypes.c_char), ctypes.c_size_t)
    __set_prototype('uc_mem_write', uc_err, uc_engine, ctypes.c_uint64, ctypes.POINTER(ctypes.c_char), ctypes.c_size_t)
    __set_prototype('uc_emu_start', uc_err, uc_engine, ctypes.c_uint64, ctypes.c_uint64, ctypes.c_uint64, ctypes.c_size_t)
    __set_prototype('uc_emu_stop', uc_err, uc_engine)
    __set_prototype('uc_hook_del', uc_err, uc_engine, uc_hook_h)
    __set_prototype('uc_mmio_map', uc_err, uc_engine, ctypes.c_uint64, ctypes.c_size_t, ctypes.c_void_p, ctypes.c_void_p, ctypes.c_void_p, ctypes.c_void_p)
    __set_prototype('uc_mem_map', uc_err, uc_engine, ctypes.c_uint64, ctypes.c_size_t, ctypes.c_uint32)
    __set_prototype('uc_mem_map_ptr', uc_err, uc_engine, ctypes.c_uint64, ctypes.c_size_t, ctypes.c_uint32, ctypes.c_void_p)
    __set_prototype('uc_mem_unmap', uc_err, uc_engine, ctypes.c_uint64, ctypes.c_size_t)
    __set_prototype('uc_mem_protect', uc_err, uc_engine, ctypes.c_uint64, ctypes.c_size_t, ctypes.c_uint32)
    __set_prototype('uc_query', uc_err, uc_engine, ctypes.c_uint32, ctypes.POINTER(ctypes.c_size_t))
    __set_prototype('uc_context_alloc', uc_err, uc_engine, ctypes.POINTER(uc_context))
    __set_prototype('uc_free', uc_err, ctypes.c_void_p)
    __set_prototype('uc_context_save', uc_err, uc_engine, uc_context)
    __set_prototype('uc_context_restore', uc_err, uc_engine, uc_context)
    __set_prototype('uc_context_size', ctypes.c_size_t, uc_engine)
    __set_prototype('uc_context_reg_read', uc_err, uc_context, ctypes.c_int, ctypes.c_void_p)
    __set_prototype('uc_context_reg_write', uc_err, uc_context, ctypes.c_int, ctypes.c_void_p)
    __set_prototype('uc_context_free', uc_err, uc_context)
    __set_prototype('uc_mem_regions', uc_err, uc_engine, ctypes.POINTER(ctypes.POINTER(_uc_mem_region)), ctypes.POINTER(ctypes.c_uint32))
    # https://bugs.python.org/issue42880
    __set_prototype('uc_hook_add', uc_err, uc_engine, ctypes.POINTER(uc_hook_h), ctypes.c_int, ctypes.c_void_p, ctypes.c_void_p, ctypes.c_uint64, ctypes.c_uint64)
    __set_prototype('uc_ctl', uc_err, uc_engine, ctypes.c_int)


uclib = __load_uc_lib()
__set_lib_prototypes(uclib)


# native hook callback signatures
HOOK_INTR_CFUNC         = ctypes.CFUNCTYPE(None, uc_engine, ctypes.c_uint32, ctypes.c_void_p)
HOOK_CODE_CFUNC         = ctypes.CFUNCTYPE(None, uc_engine, ctypes.c_uint64, ctypes.c_size_t, ctypes.c_void_p)
HOOK_MEM_INVALID_CFUNC  = ctypes.CFUNCTYPE(ctypes.c_bool, uc_engine, ctypes.c_int, ctypes.c_uint64, ctypes.c_int, ctypes.c_int64, ctypes.c_void_p)
HOOK_MEM_ACCESS_CFUNC   = ctypes.CFUNCTYPE(None, uc_engine, ctypes.c_int, ctypes.c_uint64, ctypes.c_int, ctypes.c_int64, ctypes.c_void_p)
HOOK_INSN_INVALID_CFUNC = ctypes.CFUNCTYPE(ctypes.c_bool, uc_engine, ctypes.c_void_p)
HOOK_EDGE_GEN_CFUNC     = ctypes.CFUNCTYPE(None, uc_engine, ctypes.POINTER(uc_tb), ctypes.POINTER(uc_tb), ctypes.c_void_p)
HOOK_TCG_OPCODE_CFUNC   = ctypes.CFUNCTYPE(None, uc_engine, ctypes.c_uint64, ctypes.c_uint64, ctypes.c_uint64, ctypes.c_void_p)

# mmio callback signatures
MMIO_READ_CFUNC  = ctypes.CFUNCTYPE(ctypes.c_uint64, uc_engine, ctypes.c_uint64, ctypes.c_int, ctypes.c_void_p)
MMIO_WRITE_CFUNC = ctypes.CFUNCTYPE(None, uc_engine, ctypes.c_uint64, ctypes.c_int, ctypes.c_uint64, ctypes.c_void_p)


class UcError(Exception):
    """Unicorn base exception.

    Error context is specified through `errno` and `args`.
    """

    def __init__(self, errno: int, *args):
        super().__init__(*args)

        self.errno = errno

    def __str__(self) -> str:
        return uclib.uc_strerror(self.errno).decode('ascii')


def uc_version() -> Tuple[int, int, int]:
    """Retrieve Unicorn library version.

    Returns: a tuple containing major, minor and a combined verion number
    """

    major = ctypes.c_int()
    minor = ctypes.c_int()

    combined = uclib.uc_version(
        ctypes.byref(major),
        ctypes.byref(minor)
    )

    return (major.value, minor.value, combined)


def version_bind() -> Tuple[int, int, int]:
    """Retrieve Unicorn bindings version.

    Returns: a tuple containing major, minor and a combined verion number
    """

    major = uc.UC_API_MAJOR
    minor = uc.UC_API_MINOR

    combined = (major << 8) + minor

    return (major, minor, combined)


def uc_arch_supported(atype: int) -> bool:
    """Check whether Unicorn library supports a particular arch.
    """

    return bool(uclib.uc_arch_supported(atype))


def debug() -> str:
    """Get verbose verion string.
    """

    archs = (
        ('arm',     uc.UC_ARCH_ARM),
        ('arm64',   uc.UC_ARCH_ARM64),
        ('mips',    uc.UC_ARCH_MIPS),
        ('x86',     uc.UC_ARCH_X86),
        ('ppc',     uc.UC_ARCH_PPC),
        ('sparc',   uc.UC_ARCH_SPARC),
        ('m68k',    uc.UC_ARCH_M68K),
        ('riscv',   uc.UC_ARCH_RISCV),
        ('s390x',   uc.UC_ARCH_S390X),
        ('tricore', uc.UC_ARCH_TRICORE)
    )

    all_archs = ''.join(f'-{name}' for name, atype in archs if uc_arch_supported(atype))
    lib_maj, lib_min, _ = uc_version()
    bnd_maj, bnd_min, _ = version_bind()

    return f'python-{all_archs}-c{lib_maj}.{lib_min}-b{bnd_maj}.{bnd_min}'


def uccallback(functype: Type[ctypes._FuncPointer]):
    """Unicorn callback decorator.

    Wraps a Python function meant to be dispatched by Unicorn as a hook callback.
    The function call is wrapped with an exception guard to catch and record
    exceptions thrown during hook handling.

    If an exception occurs, it is saved to the Uc object and emulation is stopped.
    """

    def decorate(func):

        @functools.wraps(func)
        def wrapper(uc: Uc, *args, **kwargs):
            try:
                return func(uc, *args, **kwargs)
            except Exception as e:
                # If multiple hooks raise exceptions, just use the first one
                if uc._hook_exception is None:
                    uc._hook_exception = e

                uc.emu_stop()

        return ctypes.cast(functype(wrapper), functype)

    return decorate


class RegStateManager:
    """Registers state manager.

    Designed as a mixin class; not to be instantiated directly.
    Some methods must be implemented by mixin instances
    """

    _DEFAULT_REGTYPE = ctypes.c_uint64

    def _do_reg_read(self, reg_id: int, reg_obj) -> int:
        """Private register read implementation.
        Must be implemented by the mixin object
        """

        raise NotImplementedError


    def _do_reg_write(self, reg_id: int, reg_obj) -> int:
        """Private register write implementation.
        Must be implemented by the mixin object
        """

        raise NotImplementedError


    def _reg_read(self, reg_id: int, regtype, *args):
        """Register read helper method.
        """

        reg = regtype(*args)
        status = self._do_reg_read(reg_id, ctypes.byref(reg))

        if status != uc.UC_ERR_OK:
            raise UcError(status, reg_id)

        return reg.value


    def _reg_write(self, reg_id: int, regtype, value) -> None:
        """Register write helper method.
        """

        reg = regtype.from_param(value) if issubclass(regtype, ctypes.Structure) else regtype(value)
        status = self._do_reg_write(reg_id, ctypes.byref(reg))

        if status != uc.UC_ERR_OK:
            raise UcError(status, reg_id)


    def reg_read(self, reg_id: int, aux: Any = None):
        """Read architectural register value.

        Args:
            reg_id : register identifier (architecture-specific enumeration)
            aux    : auxiliary data (register specific)

        Returns: register value (register-specific format)

        Raises: `UcError` in case of invalid register id or auxiliary data
        """

        return self._reg_read(reg_id, self._DEFAULT_REGTYPE)


    def reg_write(self, reg_id: int, value) -> None:
        """Write to architectural register.

        Args:
            reg_id : register identifier (architecture-specific enumeration)
            value  : value to write (register-specific format)

        Raises: `UcError` in case of invalid register id or value format
        """

        self._reg_write(reg_id, self._DEFAULT_REGTYPE, value)


def ucsubclass(cls):
    """Uc subclass decorator.

    Use it to decorate user-defined Uc subclasses.

    Example:
    >>> @ucsubclass
    ... class Pegasus(Uc):
    ...     '''A Unicorn impl with wings
    ...     '''
    ...     pass
    """

    # to maintain proper inheritance for user-defined Uc subclasses, the Uc
    # base class is replaced with the appropriate Uc pre-defined subclass on
    # first instantiation.
    #
    # for example, if the Pegasus class from the example above instantiates
    # with Intel arch and 64-bit mode, the Pegasus class will be modified to
    # inherit from UcIntel and only then Uc, instead of Uc directly. that is:
    # Pegasus -> UcIntel -> Uc -> RegStateManager -> object
    #
    # note that all Pegasus subclasses will have the same inheritence chain,
    # regardless of the arch and mode the might use to initialize.

    def __replace(seq: Tuple, item, repl) -> Tuple:
        if item not in seq:
            return seq

        i = seq.index(item)

        return seq[:i] + tuple([repl]) + seq[i + 1:]

    def __new_uc_subclass(cls, arch: int, mode: int):
        # resolve the appropriate Uc subclass
        subcls = Uc.__new__(cls, arch, mode)

        # set the resolved subclass as base class instead of Uc (if there)
        cls.__bases__ = __replace(cls.__bases__, Uc, type(subcls))

        return object.__new__(cls)

    setattr(cls, '__new__', __new_uc_subclass)

    return cls


class Uc(RegStateManager):
    """Unicorn Engine class.
    """

    @staticmethod
    def __is_compliant() -> bool:
        """Checks whether Unicorn binding version complies with Unicorn library.

        Returns: `True` if versions match, `False` otherwise
        """

        uc_maj, uc_min, _ = uc_version()
        bnd_maj, bnd_min, _ = version_bind()

        return (uc_maj, uc_min) == (bnd_maj, bnd_min)


    def __new__(cls, arch: int, mode: int):
        # verify version compatibility with the core before doing anything
        if not Uc.__is_compliant():
            raise UcError(uc.UC_ERR_VERSION)

        import importlib

        def __uc_subclass(pkgname: str, clsname: str):
            """Use a lazy subclass instantiation to avoid importing unnecessary arch
            classes.
            """

            def __wrapped() -> Type[Uc]:
                archmod = importlib.import_module(f'.arch.{pkgname}', f'unicorn')

                return getattr(archmod, clsname)

            return __wrapped

        def __uc_generic():
            return Uc

        wrapped: Callable[[], Type[Uc]] = {
            uc.UC_ARCH_ARM     : __uc_subclass('arm', 'UcAArch32'),
            uc.UC_ARCH_ARM64   : __uc_subclass('arm64', 'UcAArch64'),
            uc.UC_ARCH_MIPS    : __uc_generic,
            uc.UC_ARCH_X86     : __uc_subclass('intel', 'UcIntel'),
            uc.UC_ARCH_PPC     : __uc_generic,
            uc.UC_ARCH_SPARC   : __uc_generic,
            uc.UC_ARCH_M68K    : __uc_generic,
            uc.UC_ARCH_RISCV   : __uc_generic,
            uc.UC_ARCH_S390X   : __uc_generic,
            uc.UC_ARCH_TRICORE : __uc_generic
        }[arch]

        subclass = wrapped()

        # return the appropriate unicorn subclass type
        return super(Uc, cls).__new__(subclass)


    def __init__(self, arch: int, mode: int) -> None:
        """Initialize a Unicorn engine instance.

        Args:
            arch: emulated architecture identifier (see UC_ARCH_* constants)
            mode: emulated processor mode (see UC_MODE_* constants)
        """

        self._arch = arch
        self._mode = mode

        # initialize the unicorn instance
        self._uch = uc_engine()
        status = uclib.uc_open(arch, mode, ctypes.byref(self._uch))

        if status != uc.UC_ERR_OK:
            self._uch = None
            raise UcError(status)

        # we have to keep a reference to the callbacks so they do not get gc-ed
        # see: https://docs.python.org/3/library/ctypes.html#callback-functions
        self._callbacks: MutableMapping[int, ctypes._FuncPointer] = {}
        self._mmio_callbacks: MutableMapping[Tuple[int, int], Tuple[Optional[ctypes._FuncPointer], Optional[ctypes._FuncPointer]]] = {}

        self._hook_exception: Optional[Exception] = None

        # create a finalizer object that will apropriately free up resources when
        # this instance undergoes garbage collection.
        self.__finalizer = weakref.finalize(self, Uc.release_handle, self._uch)


    @staticmethod
    def release_handle(uch: uc_engine) -> None:
        # this method and its arguments must not have any reference to the Uc instance being
        # destroyed. namely, this method cannot be a bound method.

        if uch:
            try:
                status = uclib.uc_close(uch)

            # _uc might be pulled from under our feet
            except:
                pass

            else:
                if status != uc.UC_ERR_OK:
                    raise UcError(status)

    ###########################
    #  Emulation controllers  #
    ###########################

    def emu_start(self, begin: int, until: int, timeout: int = 0, count: int = 0) -> None:
        """Start emulation from a specified address to another.

        Args:
            begin   : emulation starting address
            until   : emulation ending address
            timeout : limit emulation to a certain amount of time (milliseconds)
            count   : limit emulation to a certain amount of instructions

        Raises:
            `UcError`   : in case emulation could not be started properly
            `Exception` : in case an error has been encountered during emulation
        """

        self._hook_exception = None
        status = uclib.uc_emu_start(self._uch, begin, until, timeout, count)

        if status != uc.UC_ERR_OK:
            raise UcError(status)

        if self._hook_exception is not None:
            raise self._hook_exception


    def emu_stop(self) -> None:
        """Stop emulation.

        Raises: `UcError` in case emulation could not be stopped properly
        """

        status = uclib.uc_emu_stop(self._uch)

        if status != uc.UC_ERR_OK:
            raise UcError(status)


<<<<<<< HEAD
    ###########################
    #  CPU state accessors    #
    ###########################
=======
    # write to a register, tuple for arm cp regs.
    def reg_write(self, reg_id: int, value: Union[int, ARMCPRegValue, ARM64CPRegValue, X86MMRReg, X86FPReg]):
        return reg_write(functools.partial(_uc.uc_reg_write, self._uch), self._arch, reg_id, value)
>>>>>>> 2a3cc7a1

    def _do_reg_read(self, reg_id: int, reg_obj) -> int:
        """Private register read implementation.
        Do not call directly.
        """

        return uclib.uc_reg_read(self._uch, reg_id, reg_obj)


    def _do_reg_write(self, reg_id: int, reg_obj) -> int:
        """Private register write implementation.
        Do not call directly.
        """

        return uclib.uc_reg_write(self._uch, reg_id, reg_obj)


    ###########################
    #  Memory management      #
    ###########################

    def mem_map(self, address: int, size: int, perms: int = uc.UC_PROT_ALL) -> None:
        """Map a memory range.

        Args:
            address : range base address
            size    : range size (in bytes)
            perms   : access protection bitmask

        Raises: `UcError` in case memory could not be mapped
        """

        assert (perms & ~uc.UC_PROT_ALL) == 0, 'unexpected perms bitmask'

        status = uclib.uc_mem_map(self._uch, address, size, perms)

        if status != uc.UC_ERR_OK:
            raise UcError(status)


    def mem_map_ptr(self, address: int, size: int, perms: int, ptr: int) -> None:
        """Map a memory range and point to existing data on host memory.

        Args:
            address : range base address
            size    : range size (in bytes)
            perms   : access protection bitmask
            ptr     : address of data on host memory

        Raises: `UcError` in case memory could not be mapped
        """

        assert (perms & ~uc.UC_PROT_ALL) == 0, 'unexpected perms bitmask'

        status = uclib.uc_mem_map_ptr(self._uch, address, size, perms, ptr)

        if status != uc.UC_ERR_OK:
            raise UcError(status)


    def mem_unmap(self, address: int, size: int) -> None:
        """Reclaim a mapped memory range.

        Args:
            address : range base address
            size    : range size (in bytes)

        Raises: `UcError` in case memory could not be unmapped
        """

        status = uclib.uc_mem_unmap(self._uch, address, size)

        if status != uc.UC_ERR_OK:
            raise UcError(status)

        # TODO: this is where mmio callbacks need to be released from cache,
        # but we cannot tell whether this is an mmio range. also, memory ranges
        # might be splitted by 'map_protect' after they were mapped, so the
        # (start, end) tuple may not be suitable for retrieving the callbacks


    def mem_protect(self, address: int, size: int, perms: int = uc.UC_PROT_ALL) -> None:
        """Modify access protection bitmask of a mapped memory range.

        Args:
            address : range base address
            size    : range size (in bytes)
            perms   : new access protection bitmask

        Raises: `UcError` in case access protection bitmask could not be changed
        """

        assert (perms & ~uc.UC_PROT_ALL) == 0, 'unexpected perms bitmask'

        status = uclib.uc_mem_protect(self._uch, address, size, perms)

        if status != uc.UC_ERR_OK:
            raise UcError(status)


    def mmio_map(self, address: int, size: int,
            read_cb: Optional[UC_MMIO_READ_TYPE], user_data_read: Any,
            write_cb: Optional[UC_MMIO_WRITE_TYPE], user_data_write: Any) -> None:

        @uccallback(MMIO_READ_CFUNC)
        def __mmio_map_read_cb(handle: int, offset: int, size: int, key: int) -> int:
            assert read_cb is not None

            return read_cb(self, offset, size, user_data_read)

        @uccallback(MMIO_WRITE_CFUNC)
        def __mmio_map_write_cb(handle: int, offset: int, size: int, value: int, key: int) -> None:
            assert write_cb is not None

            write_cb(self, offset, size, value, user_data_write)

        read_cb_fptr = read_cb and __mmio_map_read_cb
        write_cb_fptr = write_cb and __mmio_map_write_cb

        status = uclib.uc_mmio_map(self._uch, address, size, read_cb_fptr, 0, write_cb_fptr, 0)

        if status != uc.UC_ERR_OK:
            raise UcError(status)

        # hold a reference to mmio callbacks
        rng_starts = address
        rng_ends = address + size

        self._mmio_callbacks[(rng_starts, rng_ends)] = (read_cb_fptr, write_cb_fptr)


    def mem_regions(self) -> Iterator[Tuple[int, int, int]]:
        """Iterate through mapped memory regions.

        Returns: an iterator whose elements contain begin, end and perms  properties of each range

        Raises: `UcError` in case an itnernal error has been encountered
        """

        regions = ctypes.POINTER(_uc_mem_region)()
        count = ctypes.c_uint32()
        status = uclib.uc_mem_regions(self._uch, ctypes.byref(regions), ctypes.byref(count))

        if status != uc.UC_ERR_OK:
            raise UcError(status)

        try:
            for i in range(count.value):
                yield regions[i].value

        finally:
            uclib.uc_free(regions)


    def mem_read(self, address: int, size: int) -> bytearray:
        """Read data from emulated memory subsystem.

        Args:
            address : source memory location
            size    : amount of bytes to read

        Returns: data bytes

        Raises: `UcError` in case of an invalid memory access
        """

        data = ctypes.create_string_buffer(size)
        status = uclib.uc_mem_read(self._uch, address, data, size)

        if status != uc.UC_ERR_OK:
            raise UcError(status, address, size)

        return bytearray(data)


    def mem_write(self, address: int, data: bytes) -> None:
        """Write data to emulated memory subsystem.

        Args:
            address : target memory location
            data    : data bytes to write

        Raises: `UcError` in case of an invalid memory access
        """

        size = len(data)
        status = uclib.uc_mem_write(self._uch, address, data, size)

        if status != uc.UC_ERR_OK:
            raise UcError(status, address, size)


    ###########################
    #  Event hooks management #
    ###########################

    def __do_hook_add(self, htype: int, fptr: ctypes._FuncPointer, begin: int, end: int, *args: ctypes.c_int) -> int:
        handle = uc_hook_h()

        # TODO: we do not need a callback counter to reference the callback and user data anymore.
        # that said, we could still use the hook handler as auxiliary data - but for that we would
        # need to pass a pointer since the handler is set by this very function call.
        #
        # for now just pass a dummy value
        dummy = 0

        status = uclib.uc_hook_add(
            self._uch, ctypes.byref(handle), htype, fptr,
            ctypes.cast(dummy, ctypes.c_void_p),
            ctypes.c_uint64(begin),
            ctypes.c_uint64(end),
            *args
        )

        if status != uc.UC_ERR_OK:
            raise UcError(status)

        # hold a reference to the funcion pointer to prevent it from being gc-ed
        self._callbacks[handle.value] = fptr

        return handle.value


    def hook_add(self, htype: int, callback: Callable, user_data: Any = None, begin: int = 1, end: int = 0, aux1: int = 0, aux2: int = 0) -> int:
        """Hook emulated events of a certain type.

        Args:
            htype     : event type(s) to hook (see UC_HOOK_* constants)
            callback  : a method to call each time the hooked event occurs
            user_data : an additional context to pass to the callback when it is called
            begin     : address where hook scope starts
            end       : address where hook scope ends
            aux1      : auxiliary parameter; needed for some hook types
            aux2      : auxiliary parameter; needed for some hook types

        Returns: hook handle

        Raises: `UcError` in case of an invalid htype value
        """

        def __hook_intr():
            @uccallback(HOOK_INTR_CFUNC)
            def __hook_intr_cb(handle: int, intno: int, key: int):
                callback(self, intno, user_data)

            return __hook_intr_cb,

        def __hook_insn():
            # each arch is expected to overload hook_add and implement this handler on their own.
            # if we got here, it means this particular architecture does not support hooking any
            # instruction and so we fail
            raise UcError(uc.UC_ERR_ARG)

        def __hook_code():
            @uccallback(HOOK_CODE_CFUNC)
            def __hook_code_cb(handle: int, address: int, size: int, key: int):
                callback(self, address, size, user_data)

            return __hook_code_cb,

        def __hook_invalid_mem():
            @uccallback(HOOK_MEM_INVALID_CFUNC)
            def __hook_mem_invalid_cb(handle: int, access: int, address: int, size: int, value: int, key: int) -> bool:
                return callback(self, access, address, size, value, user_data)

            return __hook_mem_invalid_cb,

        def __hook_mem():
            @uccallback(HOOK_MEM_ACCESS_CFUNC)
            def __hook_mem_access_cb(handle: int, access: int, address: int, size: int, value: int, key: int) -> None:
                callback(self, access, address, size, value, user_data)

            return __hook_mem_access_cb,

        def __hook_invalid_insn():
            @uccallback(HOOK_INSN_INVALID_CFUNC)
            def __hook_insn_invalid_cb(handle: int, key: int) -> bool:
                return callback(self, user_data)

            return __hook_insn_invalid_cb,

        def __hook_edge_gen():
            @uccallback(HOOK_EDGE_GEN_CFUNC)
            def __hook_edge_gen_cb(handle: int, cur: ctypes._Pointer[uc_tb], prev: ctypes._Pointer[uc_tb], key: int):
                callback(self, cur.contents, prev.contents, user_data)

            return __hook_edge_gen_cb,

        def __hook_tcg_opcode():
            @uccallback(HOOK_TCG_OPCODE_CFUNC)
            def __hook_tcg_op_cb(handle: int, address: int, arg1: int, arg2: int, key: int):
                callback(self, address, arg1, arg2, user_data)

            opcode = ctypes.c_int(aux1)
            flags = ctypes.c_int(aux2)

            return __hook_tcg_op_cb, opcode, flags

        handlers: Mapping[int, Callable[[], Tuple]] = {
            uc.UC_HOOK_INTR               : __hook_intr,
            uc.UC_HOOK_INSN               : __hook_insn,
            uc.UC_HOOK_CODE               : __hook_code,
            uc.UC_HOOK_BLOCK              : __hook_code,
            uc.UC_HOOK_MEM_READ_UNMAPPED  : __hook_invalid_mem,
            uc.UC_HOOK_MEM_WRITE_UNMAPPED : __hook_invalid_mem,
            uc.UC_HOOK_MEM_FETCH_UNMAPPED : __hook_invalid_mem,
            uc.UC_HOOK_MEM_READ_PROT      : __hook_invalid_mem,
            uc.UC_HOOK_MEM_WRITE_PROT     : __hook_invalid_mem,
            uc.UC_HOOK_MEM_FETCH_PROT     : __hook_invalid_mem,
            uc.UC_HOOK_MEM_READ           : __hook_mem,
            uc.UC_HOOK_MEM_WRITE          : __hook_mem,
            uc.UC_HOOK_MEM_FETCH          : __hook_mem,
            # uc.UC_HOOK_MEM_READ_AFTER
            uc.UC_HOOK_INSN_INVALID       : __hook_invalid_insn,
            uc.UC_HOOK_EDGE_GENERATED     : __hook_edge_gen,
            uc.UC_HOOK_TCG_OPCODE         : __hook_tcg_opcode
        }

        # the same callback may be registered for multiple hook types if they
        # share the same handling method. here we iterate through htype set bits
        # and collect all unique handlers it refers to (no duplicates)
        matched = set(handlers.get(1 << n) for n in range(32) if htype & (1 << n))

        # the set of matched handlers is expected to include exactly one element.
        # more than one member indicates that htype refers to more than one handler
        # at the same time, whereas callbacks cannot be assigned to different handlers.
        # an empty set indicates a matching handler was not found, probably due to
        # an invalid htype value
        if len(matched) != 1:
            raise UcError(uc.UC_ERR_ARG)

        handler = matched.pop()

        # a None element indicates that htype has an unrecognized bit set
        if handler is None:
            raise UcError(uc.UC_ERR_ARG)

        fptr, *aux = handler()

        return self.__do_hook_add(htype, fptr, begin, end, *aux)


    def hook_del(self, handle: int) -> None:
        """Remove an existing hook.

        Args:
            handle: hook handle
        """

        h = uc_hook_h(handle)
        status = uclib.uc_hook_del(self._uch, h)

        if status != uc.UC_ERR_OK:
            raise UcError(status)

        del self._callbacks[handle]


    def query(self, prop: int) -> int:
        """Query an internal Unicorn property.

        Args:
            prop: property identifier (see: UC_QUERY_* constants)

        Returns: property value
        """

        result = ctypes.c_size_t()
        status = uclib.uc_query(self._uch, prop, ctypes.byref(result))

        if status != uc.UC_ERR_OK:
            raise UcError(status, prop)

        return result.value


    def context_save(self) -> UcContext:
        context = UcContext(self._uch, self._arch, self._mode)
        status = uclib.uc_context_save(self._uch, context.context)

        if status != uc.UC_ERR_OK:
            raise UcError(status)

        return context


    def context_update(self, context: UcContext) -> None:
        status = uclib.uc_context_save(self._uch, context.context)

        if status != uc.UC_ERR_OK:
            raise UcError(status)


    def context_restore(self, context: UcContext) -> None:
        status = uclib.uc_context_restore(self._uch, context.context)

        if status != uc.UC_ERR_OK:
            raise UcError(status)


    @staticmethod
    def __ctl_encode(ctl: int, op: int, nargs: int) -> int:
        assert nargs and (nargs & ~0b1111) == 0
        assert op and (op & ~0b11) == 0

        return (op << 30) | (nargs << 26) | ctl


    def ctl(self, ctl: int, op: int, *args):
        code = Uc.__ctl_encode(ctl, op, len(args))

        status = uclib.uc_ctl(self._uch, code, *args)

        if status != uc.UC_ERR_OK:
            raise UcError(status)


    Arg = Tuple[Type, Optional[int]]


    def __ctl_r(self, ctl: int, arg0: Arg):
        atype, _ = arg0
        carg = atype()

        self.ctl(ctl, uc.UC_CTL_IO_READ, ctypes.byref(carg))

        return carg.value


    def __ctl_w(self, ctl: int, *args: Arg):
        cargs = (atype(avalue) for atype, avalue in args)

        self.ctl(ctl, uc.UC_CTL_IO_WRITE, *cargs)


    def __ctl_wr(self, ctl: int, arg0: Arg, arg1: Arg):
        atype, avalue = arg0
        carg0 = atype(avalue)

        atype, _ = arg1
        carg1 = atype()

        self.ctl(ctl, uc.UC_CTL_IO_READ_WRITE, carg0, ctypes.byref(carg1))

        return carg1


    def ctl_get_mode(self) -> int:
        return self.__ctl_r(uc.UC_CTL_UC_MODE,
            (ctypes.c_int, None)
        )


    def ctl_get_page_size(self) -> int:
        return self.__ctl_r(uc.UC_CTL_UC_PAGE_SIZE,
            (ctypes.c_uint32, None)
        )


    def ctl_set_page_size(self, val: int) -> None:
        self.__ctl_w(uc.UC_CTL_UC_PAGE_SIZE,
            (ctypes.c_uint32, val)
        )


    def ctl_get_arch(self) -> int:
        return self.__ctl_r(uc.UC_CTL_UC_ARCH,
            (ctypes.c_int, None)
        )


    def ctl_get_timeout(self) -> int:
        return self.__ctl_r(uc.UC_CTL_UC_TIMEOUT,
            (ctypes.c_uint64, None)
        )


    def ctl_exits_enabled(self, val: bool) -> None:
        self.__ctl_w(uc.UC_CTL_UC_USE_EXITS,
            (ctypes.c_int, val)
        )


    def ctl_get_exits_cnt(self) -> int:
        return self.__ctl_r(uc.UC_CTL_UC_EXITS_CNT,
            (ctypes.c_size_t, None)
        )


    def ctl_get_exits(self) -> Sequence[int]:
        l = self.ctl_get_exits_cnt()
        arr = (ctypes.c_uint64 * l)()

        self.ctl(uc.UC_CTL_UC_EXITS, uc.UC_CTL_IO_READ, ctypes.cast(arr, ctypes.c_void_p), ctypes.c_size_t(l))

        return tuple(i for i in arr)


    def ctl_set_exits(self, exits: Sequence[int]) -> None:
        arr = (ctypes.c_uint64 * len(exits))()

        for idx, exit in enumerate(exits):
            arr[idx] = exit

        self.ctl(uc.UC_CTL_UC_EXITS, uc.UC_CTL_IO_WRITE, ctypes.cast(arr, ctypes.c_void_p), ctypes.c_size_t(len(exits)))


    def ctl_get_cpu_model(self) -> int:
        return self.__ctl_r(uc.UC_CTL_CPU_MODEL,
            (ctypes.c_int, None)
        )


    def ctl_set_cpu_model(self, val: int) -> None:
        self.__ctl_w(uc.UC_CTL_CPU_MODEL,
            (ctypes.c_int, val)
        )


    def ctl_remove_cache(self, addr: int, end: int) -> None:
        self.__ctl_w(uc.UC_CTL_TB_REMOVE_CACHE,
            (ctypes.c_uint64, addr),
            (ctypes.c_uint64, end)
        )


    def ctl_request_cache(self, addr: int):
        return self.__ctl_wr(uc.UC_CTL_TB_REQUEST_CACHE,
            (ctypes.c_uint64, addr),
            (uc_tb, None)
        )


    def ctl_flush_tb(self) -> None:
        self.__ctl_w(uc.UC_CTL_TB_FLUSH)


class UcContext(RegStateManager):
    def __init__(self, h, arch: int, mode: int):
        self._context = uc_context()
        self._size = uclib.uc_context_size(h)

        status = uclib.uc_context_alloc(h, ctypes.byref(self._context))

        if status != uc.UC_ERR_OK:
            raise UcError(status)

        self._to_free = True
        self._arch = arch
        self._mode = mode

    @property
    def context(self):
        return self._context

    @property
    def size(self) -> int:
        return self._size

    @property
    def arch(self) -> int:
        return self._arch
    
    @property
    def mode(self) -> int:
        return self._mode


    # RegStateManager mixin method implementation
    def _do_reg_read(self, reg_id: int, reg_obj) -> int:
        """Private register read implementation.
        """

        return uclib.uc_context_reg_read(self._context, reg_id, reg_obj)


    # RegStateManager mixin method implementation
    def _do_reg_write(self, reg_id: int, reg_obj) -> int:
        """Private register write implementation.
        """

        return uclib.uc_context_reg_write(self._context, reg_id, reg_obj)


    # Make UcContext picklable
    def __getstate__(self):
        return bytes(self), self.size, self.arch, self.mode


    def __setstate__(self, state) -> None:
        context, size, arch, mode = state

        self._context = ctypes.cast(ctypes.create_string_buffer(context, size), uc_context)
        self._size = size
        self._arch = arch
        self._mode = mode

        # __init__ won't be invoked, so we are safe to set it here.
        self._to_free = False


    def __bytes__(self) -> bytes:
        return ctypes.string_at(self.context, self.size)


    def __del__(self) -> None:
        # We need this property since we shouldn't free it if the object is constructed from pickled bytes.
        if self._to_free:
            uclib.uc_context_free(self._context)


UC_MMIO_READ_TYPE = Callable[[Uc, int, int, Any], int]
UC_MMIO_WRITE_TYPE = Callable[[Uc, int, int, int, Any], None]


__all__ = ['Uc', 'UcContext', 'ucsubclass']<|MERGE_RESOLUTION|>--- conflicted
+++ resolved
@@ -315,7 +315,6 @@
 
         raise NotImplementedError
 
-
     def _do_reg_write(self, reg_id: int, reg_obj) -> int:
         """Private register write implementation.
         Must be implemented by the mixin object
@@ -323,7 +322,6 @@
 
         raise NotImplementedError
 
-
     def _reg_read(self, reg_id: int, regtype, *args):
         """Register read helper method.
         """
@@ -336,7 +334,6 @@
 
         return reg.value
 
-
     def _reg_write(self, reg_id: int, regtype, value) -> None:
         """Register write helper method.
         """
@@ -347,7 +344,6 @@
         if status != uc.UC_ERR_OK:
             raise UcError(status, reg_id)
 
-
     def reg_read(self, reg_id: int, aux: Any = None):
         """Read architectural register value.
 
@@ -361,7 +357,6 @@
         """
 
         return self._reg_read(reg_id, self._DEFAULT_REGTYPE)
-
 
     def reg_write(self, reg_id: int, value) -> None:
         """Write to architectural register.
@@ -438,7 +433,6 @@
         bnd_maj, bnd_min, _ = version_bind()
 
         return (uc_maj, uc_min) == (bnd_maj, bnd_min)
-
 
     def __new__(cls, arch: int, mode: int):
         # verify version compatibility with the core before doing anything
@@ -480,7 +474,6 @@
         # return the appropriate unicorn subclass type
         return super(Uc, cls).__new__(subclass)
 
-
     def __init__(self, arch: int, mode: int) -> None:
         """Initialize a Unicorn engine instance.
 
@@ -511,7 +504,6 @@
         # this instance undergoes garbage collection.
         self.__finalizer = weakref.finalize(self, Uc.release_handle, self._uch)
 
-
     @staticmethod
     def release_handle(uch: uc_engine) -> None:
         # this method and its arguments must not have any reference to the Uc instance being
@@ -568,16 +560,9 @@
         if status != uc.UC_ERR_OK:
             raise UcError(status)
 
-
-<<<<<<< HEAD
     ###########################
     #  CPU state accessors    #
     ###########################
-=======
-    # write to a register, tuple for arm cp regs.
-    def reg_write(self, reg_id: int, value: Union[int, ARMCPRegValue, ARM64CPRegValue, X86MMRReg, X86FPReg]):
-        return reg_write(functools.partial(_uc.uc_reg_write, self._uch), self._arch, reg_id, value)
->>>>>>> 2a3cc7a1
 
     def _do_reg_read(self, reg_id: int, reg_obj) -> int:
         """Private register read implementation.
@@ -586,7 +571,6 @@
 
         return uclib.uc_reg_read(self._uch, reg_id, reg_obj)
 
-
     def _do_reg_write(self, reg_id: int, reg_obj) -> int:
         """Private register write implementation.
         Do not call directly.
@@ -594,7 +578,6 @@
 
         return uclib.uc_reg_write(self._uch, reg_id, reg_obj)
 
-
     ###########################
     #  Memory management      #
     ###########################
@@ -616,7 +599,6 @@
 
         if status != uc.UC_ERR_OK:
             raise UcError(status)
-
 
     def mem_map_ptr(self, address: int, size: int, perms: int, ptr: int) -> None:
         """Map a memory range and point to existing data on host memory.
@@ -637,7 +619,6 @@
         if status != uc.UC_ERR_OK:
             raise UcError(status)
 
-
     def mem_unmap(self, address: int, size: int) -> None:
         """Reclaim a mapped memory range.
 
@@ -658,7 +639,6 @@
         # might be splitted by 'map_protect' after they were mapped, so the
         # (start, end) tuple may not be suitable for retrieving the callbacks
 
-
     def mem_protect(self, address: int, size: int, perms: int = uc.UC_PROT_ALL) -> None:
         """Modify access protection bitmask of a mapped memory range.
 
@@ -677,7 +657,6 @@
         if status != uc.UC_ERR_OK:
             raise UcError(status)
 
-
     def mmio_map(self, address: int, size: int,
             read_cb: Optional[UC_MMIO_READ_TYPE], user_data_read: Any,
             write_cb: Optional[UC_MMIO_WRITE_TYPE], user_data_write: Any) -> None:
@@ -708,7 +687,6 @@
 
         self._mmio_callbacks[(rng_starts, rng_ends)] = (read_cb_fptr, write_cb_fptr)
 
-
     def mem_regions(self) -> Iterator[Tuple[int, int, int]]:
         """Iterate through mapped memory regions.
 
@@ -731,7 +709,6 @@
         finally:
             uclib.uc_free(regions)
 
-
     def mem_read(self, address: int, size: int) -> bytearray:
         """Read data from emulated memory subsystem.
 
@@ -752,7 +729,6 @@
 
         return bytearray(data)
 
-
     def mem_write(self, address: int, data: bytes) -> None:
         """Write data to emulated memory subsystem.
 
@@ -768,7 +744,6 @@
 
         if status != uc.UC_ERR_OK:
             raise UcError(status, address, size)
-
 
     ###########################
     #  Event hooks management #
@@ -799,7 +774,6 @@
         self._callbacks[handle.value] = fptr
 
         return handle.value
-
 
     def hook_add(self, htype: int, callback: Callable, user_data: Any = None, begin: int = 1, end: int = 0, aux1: int = 0, aux2: int = 0) -> int:
         """Hook emulated events of a certain type.
@@ -919,7 +893,6 @@
 
         return self.__do_hook_add(htype, fptr, begin, end, *aux)
 
-
     def hook_del(self, handle: int) -> None:
         """Remove an existing hook.
 
@@ -935,7 +908,6 @@
 
         del self._callbacks[handle]
 
-
     def query(self, prop: int) -> int:
         """Query an internal Unicorn property.
 
@@ -952,7 +924,6 @@
             raise UcError(status, prop)
 
         return result.value
-
 
     def context_save(self) -> UcContext:
         context = UcContext(self._uch, self._arch, self._mode)
@@ -963,20 +934,17 @@
 
         return context
 
-
     def context_update(self, context: UcContext) -> None:
         status = uclib.uc_context_save(self._uch, context.context)
 
         if status != uc.UC_ERR_OK:
             raise UcError(status)
 
-
     def context_restore(self, context: UcContext) -> None:
         status = uclib.uc_context_restore(self._uch, context.context)
 
         if status != uc.UC_ERR_OK:
             raise UcError(status)
-
 
     @staticmethod
     def __ctl_encode(ctl: int, op: int, nargs: int) -> int:
@@ -985,7 +953,6 @@
 
         return (op << 30) | (nargs << 26) | ctl
 
-
     def ctl(self, ctl: int, op: int, *args):
         code = Uc.__ctl_encode(ctl, op, len(args))
 
@@ -994,9 +961,7 @@
         if status != uc.UC_ERR_OK:
             raise UcError(status)
 
-
     Arg = Tuple[Type, Optional[int]]
-
 
     def __ctl_r(self, ctl: int, arg0: Arg):
         atype, _ = arg0
@@ -1006,12 +971,10 @@
 
         return carg.value
 
-
     def __ctl_w(self, ctl: int, *args: Arg):
         cargs = (atype(avalue) for atype, avalue in args)
 
         self.ctl(ctl, uc.UC_CTL_IO_WRITE, *cargs)
-
 
     def __ctl_wr(self, ctl: int, arg0: Arg, arg1: Arg):
         atype, avalue = arg0
@@ -1024,49 +987,41 @@
 
         return carg1
 
-
     def ctl_get_mode(self) -> int:
         return self.__ctl_r(uc.UC_CTL_UC_MODE,
             (ctypes.c_int, None)
         )
 
-
     def ctl_get_page_size(self) -> int:
         return self.__ctl_r(uc.UC_CTL_UC_PAGE_SIZE,
             (ctypes.c_uint32, None)
         )
 
-
     def ctl_set_page_size(self, val: int) -> None:
         self.__ctl_w(uc.UC_CTL_UC_PAGE_SIZE,
             (ctypes.c_uint32, val)
         )
 
-
     def ctl_get_arch(self) -> int:
         return self.__ctl_r(uc.UC_CTL_UC_ARCH,
             (ctypes.c_int, None)
         )
 
-
     def ctl_get_timeout(self) -> int:
         return self.__ctl_r(uc.UC_CTL_UC_TIMEOUT,
             (ctypes.c_uint64, None)
         )
 
-
     def ctl_exits_enabled(self, val: bool) -> None:
         self.__ctl_w(uc.UC_CTL_UC_USE_EXITS,
             (ctypes.c_int, val)
         )
 
-
     def ctl_get_exits_cnt(self) -> int:
         return self.__ctl_r(uc.UC_CTL_UC_EXITS_CNT,
             (ctypes.c_size_t, None)
         )
 
-
     def ctl_get_exits(self) -> Sequence[int]:
         l = self.ctl_get_exits_cnt()
         arr = (ctypes.c_uint64 * l)()
@@ -1075,7 +1030,6 @@
 
         return tuple(i for i in arr)
 
-
     def ctl_set_exits(self, exits: Sequence[int]) -> None:
         arr = (ctypes.c_uint64 * len(exits))()
 
@@ -1083,19 +1037,16 @@
             arr[idx] = exit
 
         self.ctl(uc.UC_CTL_UC_EXITS, uc.UC_CTL_IO_WRITE, ctypes.cast(arr, ctypes.c_void_p), ctypes.c_size_t(len(exits)))
-
 
     def ctl_get_cpu_model(self) -> int:
         return self.__ctl_r(uc.UC_CTL_CPU_MODEL,
             (ctypes.c_int, None)
         )
 
-
     def ctl_set_cpu_model(self, val: int) -> None:
         self.__ctl_w(uc.UC_CTL_CPU_MODEL,
             (ctypes.c_int, val)
         )
-
 
     def ctl_remove_cache(self, addr: int, end: int) -> None:
         self.__ctl_w(uc.UC_CTL_TB_REMOVE_CACHE,
@@ -1103,14 +1054,12 @@
             (ctypes.c_uint64, end)
         )
 
-
     def ctl_request_cache(self, addr: int):
         return self.__ctl_wr(uc.UC_CTL_TB_REQUEST_CACHE,
             (ctypes.c_uint64, addr),
             (uc_tb, None)
         )
 
-
     def ctl_flush_tb(self) -> None:
         self.__ctl_w(uc.UC_CTL_TB_FLUSH)
 
@@ -1140,12 +1089,11 @@
     @property
     def arch(self) -> int:
         return self._arch
-    
+
     @property
     def mode(self) -> int:
         return self._mode
 
-
     # RegStateManager mixin method implementation
     def _do_reg_read(self, reg_id: int, reg_obj) -> int:
         """Private register read implementation.
@@ -1153,7 +1101,6 @@
 
         return uclib.uc_context_reg_read(self._context, reg_id, reg_obj)
 
-
     # RegStateManager mixin method implementation
     def _do_reg_write(self, reg_id: int, reg_obj) -> int:
         """Private register write implementation.
@@ -1161,11 +1108,9 @@
 
         return uclib.uc_context_reg_write(self._context, reg_id, reg_obj)
 
-
     # Make UcContext picklable
     def __getstate__(self):
         return bytes(self), self.size, self.arch, self.mode
-
 
     def __setstate__(self, state) -> None:
         context, size, arch, mode = state
@@ -1178,10 +1123,8 @@
         # __init__ won't be invoked, so we are safe to set it here.
         self._to_free = False
 
-
     def __bytes__(self) -> bytes:
         return ctypes.string_at(self.context, self.size)
-
 
     def __del__(self) -> None:
         # We need this property since we shouldn't free it if the object is constructed from pickled bytes.
