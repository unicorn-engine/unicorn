--- conflicted
+++ resolved
@@ -629,18 +629,6 @@
             _uc.uc_free(regions)
 
 
-<<<<<<< HEAD
-class UcContext(ctypes.Structure):
-    def __init__(self, h):
-        self.context = uc_context()
-
-        status = _uc.uc_context_alloc(h, ctypes.byref(self.context))
-        if status != uc.UC_ERR_OK:
-            raise UcError(status)
-
-    def __del__(self):
-        _uc.uc_free(self.context)
-=======
 class UcContext:
     def __init__(self, h):
         self._context = uc_context()
@@ -675,7 +663,6 @@
         # We need this property since we shouldn't free it if the object is constructed from pickled bytes.
         if self._to_free:
             _uc.uc_context_free(self._context)
->>>>>>> 770d5679
 
 
 # print out debugging info
