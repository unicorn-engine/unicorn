--- conflicted
+++ resolved
@@ -1444,7 +1444,6 @@
     // memory might be still unmapped while reading or fetching
     if (mr == NULL) {
         handled = false;
-<<<<<<< HEAD
         // if there is already an unhandled eror, skip callbacks.
         if (uc->invalid_error == UC_ERR_OK) {
             if (code_read) {
@@ -1455,7 +1454,12 @@
                         continue;
                     if (!HOOK_BOUND_CHECK(hook, addr))
                         continue;
-                    if ((handled = ((uc_cb_eventmem_t)hook->callback)(uc, UC_MEM_FETCH_UNMAPPED, addr, size, 0, hook->user_data)))
+
+                    // Lock here to fix a crash on M1
+                    tb_exec_lock(uc->tcg_ctx);
+                    handled = ((uc_cb_eventmem_t)hook->callback)(uc, UC_MEM_FETCH_UNMAPPED, addr, size - uc->size_recur_mem, 0, hook->user_data);
+                    tb_exec_unlock(uc->tcg_ctx);
+                    if (handled)
                         break;
 
                     // the last callback may already asked to stop emulation
@@ -1470,32 +1474,18 @@
                         continue;
                     if (!HOOK_BOUND_CHECK(hook, addr))
                         continue;
-                    if ((handled = ((uc_cb_eventmem_t)hook->callback)(uc, UC_MEM_READ_UNMAPPED, addr, size, 0, hook->user_data)))
+
+                    // Lock here to fix a crash on M1
+                    tb_exec_lock(uc->tcg_ctx);
+                    handled = ((uc_cb_eventmem_t)hook->callback)(uc, UC_MEM_READ_UNMAPPED, addr, size, 0, hook->user_data);
+                    tb_exec_unlock(uc->tcg_ctx);
+                    if (handled)
                         break;
 
                     // the last callback may already asked to stop emulation
                     if (uc->stop_request)
                         break;
                 }
-=======
-        if (code_read) {
-            // code fetching
-            error_code = UC_ERR_FETCH_UNMAPPED;
-            HOOK_FOREACH(uc, hook, UC_HOOK_MEM_FETCH_UNMAPPED) {
-                if (hook->to_delete)
-                    continue;
-                if (!HOOK_BOUND_CHECK(hook, addr))
-                    continue;
-                tb_exec_lock(uc->tcg_ctx);
-                handled = ((uc_cb_eventmem_t)hook->callback)(uc, UC_MEM_FETCH_UNMAPPED, addr, size - uc->size_recur_mem, 0, hook->user_data);
-                tb_exec_unlock(uc->tcg_ctx);
-                if ((handled))
-                    break;
-
-                // the last callback may already asked to stop emulation
-                if (uc->stop_request)
-                    break;
->>>>>>> 2c7b6196
             }
         } else {
             error_code = uc->invalid_error;
