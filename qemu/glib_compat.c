/*
glib_compat.c replacement functionality for glib code used in qemu
Copyright (C) 2016 Chris Eagle cseagle at gmail dot com

This program is free software; you can redistribute it and/or
modify it under the terms of the GNU General Public License
as published by the Free Software Foundation; either version 2
of the License, or (at your option) any later version.

This program is distributed in the hope that it will be useful,
but WITHOUT ANY WARRANTY; without even the implied warranty of
MERCHANTABILITY or FITNESS FOR A PARTICULAR PURPOSE.  See the
GNU General Public License for more details.

You should have received a copy of the GNU General Public License
along with this program; if not, write to the Free Software
Foundation, Inc., 51 Franklin Street, Fifth Floor, Boston, MA  02110-1301, USA.
*/

#ifndef _GNU_SOURCE
#define _GNU_SOURCE
#endif

#include <string.h>
#include <stdlib.h>
#include <stdio.h>

#include "glib_compat.h"

#undef __HAVE_64_BIT_PTRS

#ifdef _WIN64
    #define __HAVE_64_BIT_PTRS
#endif

#ifdef __GNUC__
#if defined(__x86_64__) || defined(__ppc64__) || defined(__aarch64__)
    #define __HAVE_64_BIT_PTRS
#endif
#endif

/* All functions below added to eliminate GLIB dependency */

/* hashing and equality functions */

/*
   Too many pointers are multiples of 8/16 so I rotate the low bits out
   otherwise we get too many collisions at multiples of 8/16
   This may be marginally better than what glib does in their direct_hash
   but someone with some chops in this space should fix if it needs improving
*/
guint g_direct_hash(gconstpointer v)
{
#ifdef __HAVE_64_BIT_PTRS
   uint64_t hash = (uint64_t)v;
   hash = (hash >> 4) | (hash << 60);
   hash = hash ^ (hash >> 32);
   return (guint)hash;
#else
   guint hash = (guint)v;
   hash = (hash >> 3) | (hash << 29);
   return hash;
#endif
}

/*
   djb2+ string hashing
   see: http://www.cse.yorku.ca/~oz/hash.html
*/
guint g_str_hash(gconstpointer v)
{
   const char *s = (const char*)v;
   guint hash = 5381;
   while (*s) {
      hash = ((hash << 5) + hash) ^ (int)*s;      
      s++;
   }
   return hash;
}

gboolean g_str_equal(gconstpointer v1, gconstpointer v2)
{
   return strcmp((const char*)v1, (const char*)v2) == 0;
}

/*
  Bob Jenkins integer hash algorithm
  see: http://burtleburtle.net/bob/hash/integer.html
*/
guint g_int_hash(gconstpointer v)
{
   guint hash = *(const guint*)v;
   hash = (hash + 0x7ed55d16) + (hash << 12);
   hash = (hash ^ 0xc761c23c) ^ (hash >> 19);
   hash = (hash + 0x165667b1) + (hash << 5);
   hash = (hash + 0xd3a2646c) ^ (hash << 9);
   hash = (hash + 0xfd7046c5) + (hash << 3);
   hash = (hash ^ 0xb55a4f09) ^ (hash >> 16);
   return hash;
}

gboolean g_int_equal(gconstpointer v1, gconstpointer v2)
{
   return *(const int*)v1 == *(const int*)v2;
}

/* Doubly-linked list */

GList *g_list_first(GList *list)
{
   if (list == NULL) return NULL;
   while (list->prev) list = list->prev;
   return list;
}

void g_list_foreach(GList *list, GFunc func, gpointer user_data)
{
   GList *lp;
   for (lp = list; lp; lp = lp->next) {
      (*func)(lp->data, user_data);
   }
}

void g_list_free(GList *list)
{
   GList *lp, *next, *prev = NULL;
   if (list) prev = list->prev;
   for (lp = list; lp; lp = next) {
      next = lp->next;
      free(lp);
   }
   for (lp = prev; lp; lp = prev) {
      prev = lp->prev;
      free(lp);
   }
}

GList *g_list_insert_sorted(GList *list, gpointer data, GCompareFunc compare)
{
   GList *i;
   GList *n = (GList*)g_malloc(sizeof(GList));
   n->data = data;
   if (list == NULL) {
      n->next = n->prev = NULL;
      return n;
   }
   for (i = list; i; i = i->next) {
      n->prev = i->prev;
      if ((*compare)(data, i->data) <= 0) {
         n->next = i;
         i->prev = n;
         if (i == list) return n;
         else return list;
      }
   }
   n->prev = n->prev->next;
   n->next = NULL;
   n->prev->next = n;
   return list;
}

GList *g_list_prepend(GList *list, gpointer data)
{
   GList *n = (GList*)g_malloc(sizeof(GList));
   n->next = list;
   n->prev = NULL;
   n->data = data;
   return n;
}

GList *g_list_remove_link(GList *list, GList *llink)
{
   if (llink == list) list = list->next;
   if (llink->prev) llink->prev->next = llink->next;
   if (llink->next) llink->next->prev = llink->prev;
   return list;
}

GList *g_list_sort(GList *list, GCompareFunc compare)
{
   GList *i, *it, *j;
   /* base case for singletons or empty lists */
   if (list == NULL || list->next == NULL) return list;
   i = list;
   j = i->next;
   /* i walks half as fast as j, ends up in middle */
   while (j) {
      j = j->next;
      if (j) {
         i = i->next;
         j = j->next;
      }
   }
   /* split the list midway */
   j = i->next;
   j->prev = NULL;  /* make j the head of its own list */
   i->next = NULL;
   /* will never have NULL return from either call below */
   i = g_list_sort(list, compare);
   j = g_list_sort(j, compare);
   if ((*compare)(i->data, j->data) <= 0) {
      list = i;
      i = i->next;
   }
   else {
      list = j;
      j = j->next;
   }
   it = list;
   while (i && j) {
      if ((*compare)(i->data, j->data) <= 0) {
         it->next = i;
         i = i->next;
      }
      else {
         it->next = j;
         j = j->next;
      }
      it = it->next;
   }
   if (i) it->next = i;
   else it->next = j;
   return list;
}

/* END of g_list related functions */

/* Singly-linked list */

GSList *g_slist_append(GSList *list, gpointer data)
{
   GSList *head = list;
   if (list) {
      while (list->next) list = list->next;
      list->next = (GSList*)g_malloc(sizeof(GSList));
      list = list->next;
   }
   else {
      head = list = (GSList*)g_malloc(sizeof(GSList));
   }
   list->data = data;
   list->next = NULL;
   return head;   
}

void g_slist_foreach(GSList *list, GFunc func, gpointer user_data)
{
   GSList *lp;
   for (lp = list; lp; lp = lp->next) {
      (*func)(lp->data, user_data);
   }
}

void g_slist_free(GSList *list)
{
   GSList *lp, *next;
   for (lp = list; lp; lp = next) {
      next = lp->next;
      free(lp);
   }
}

GSList *g_slist_prepend(GSList *list, gpointer data)
{
   GSList *head = (GSList*)g_malloc(sizeof(GSList));
   head->next = list;
   head->data = data;
   return head;   
}

GSList *g_slist_sort(GSList *list, GCompareFunc compare)
{
   GSList *i, *it, *j;
   /* base case for singletons or empty lists */
   if (list == NULL || list->next == NULL) return list;
   i = list;
   j = i->next;
   /* i walks half as fast as j, ends up in middle */
   while (j) {
      j = j->next;
      if (j) {
         i = i->next;
         j = j->next;
      }
   }
   /* split the list midway */
   j = i->next;
   i->next = NULL;
   /* will never have NULL return from either call below */
   i = g_slist_sort(list, compare);
   j = g_slist_sort(j, compare);
   if ((*compare)(i->data, j->data) <= 0) {
      list = i;
      i = i->next;
   }
   else {
      list = j;
      j = j->next;
   }
   it = list;
   while (i && j) {
      if ((*compare)(i->data, j->data) <= 0) {
         it->next = i;
         i = i->next;
      }
      else {
         it->next = j;
         j = j->next;
      }
      it = it->next;
   }
   if (i) it->next = i;
   else it->next = j;
   return list;
}

/* END of g_slist related functions */


/* Hash table */

typedef struct _KeyValue {
   void *key;
   void *value;
} KeyValue;

struct _GHashTable {
   GHashFunc hash_func;
   GEqualFunc key_equal_func;
   GDestroyNotify key_destroy_func;
   GDestroyNotify value_destroy_func;
   uint32_t refcount;
   uint32_t size;
   uint32_t num_entries;
   GSList **buckets;
};

void g_hash_table_destroy(GHashTable *hash_table)
{
   if (hash_table == NULL) return;
   g_hash_table_remove_all(hash_table);
   g_hash_table_unref(hash_table);
}

gpointer g_hash_table_find(GHashTable *hash_table, GHRFunc predicate, gpointer user_data)
{
   if (hash_table == NULL) return NULL;
   int i;
   for (i = 0; i < hash_table->size; i++) {
      GSList *lp;
      for (lp = hash_table->buckets[i]; lp; lp = lp->next) {
         KeyValue *kv = (KeyValue*)(lp->data);
         if ((*predicate)(kv->key, kv->value, user_data)) return kv->value;
      }
   }
   return NULL;
}

void g_hash_table_foreach(GHashTable *hash_table, GHFunc func, gpointer user_data)
{
   if (hash_table == NULL) return;
   int i;
   for (i = 0; i < hash_table->size; i++) {
      GSList *lp;
      for (lp = hash_table->buckets[i]; lp; lp = lp->next) {
         KeyValue *kv = (KeyValue*)(lp->data);
         (*func)(kv->key, kv->value, user_data);
      }
   }
}

gboolean g_hash_table_insert(GHashTable *hash_table, gpointer key, gpointer value)
{
   if (hash_table == NULL) return TRUE;
   GSList *lp;
   guint hash = (*hash_table->hash_func)(key);
   int bnum = hash % hash_table->size;
   for (lp = hash_table->buckets[bnum]; lp; lp = lp->next) {
      KeyValue *kv = (KeyValue*)(lp->data);
      int match = hash_table->key_equal_func ? (*hash_table->key_equal_func)(kv->key, key) : (kv->key == key);
      if (match) {
         /* replace */
         kv->value = value;
         return FALSE;
      }
   }
   /* new key */
   KeyValue *pair = (KeyValue*)g_malloc(sizeof(KeyValue));
   pair->key = key;
   pair->value = value;
   hash_table->buckets[bnum] = g_slist_prepend(hash_table->buckets[bnum], pair);
   hash_table->num_entries++;
   /* grow and rehash at num_entries / size == ??? */
   return TRUE;
}

gpointer g_hash_table_lookup(GHashTable *hash_table, gconstpointer key)
{
   if (hash_table == NULL) return NULL;
   GSList *lp;
   guint hash = (*hash_table->hash_func)(key);
   int bnum = hash % hash_table->size;
   for (lp = hash_table->buckets[bnum]; lp; lp = lp->next) {
      KeyValue *kv = (KeyValue*)(lp->data);
      int match = hash_table->key_equal_func ? (*hash_table->key_equal_func)(kv->key, key) : (kv->key == key);
      if (match) {
         return kv->value;
      }
   }
   return NULL;
}

GHashTable *g_hash_table_new(GHashFunc hash_func, GEqualFunc key_equal_func)
{
   return g_hash_table_new_full(hash_func, key_equal_func, NULL, NULL);
}

GHashTable *g_hash_table_new_full(GHashFunc hash_func, GEqualFunc key_equal_func, 
                                  GDestroyNotify key_destroy_func, GDestroyNotify value_destroy_func)
{
   GHashTable *ht = (GHashTable*)g_malloc(sizeof(GHashTable));
   ht->hash_func = hash_func ? hash_func : g_direct_hash;
   ht->key_equal_func = key_equal_func;
   ht->key_destroy_func = key_destroy_func;
   ht->value_destroy_func = value_destroy_func;
   g_hash_table_ref(ht);
   ht->size = 512;
   ht->num_entries = 0;
   ht->buckets = (GSList **)g_new0_(sizeof(GSList*), ht->size);
   return ht;
}

void g_hash_table_remove_all(GHashTable *hash_table)
{
   if (hash_table == NULL) return;
   int i;
   for (i = 0; i < hash_table->size; i++) {
      GSList *lp;
      for (lp = hash_table->buckets[i]; lp; lp = lp->next) {
         KeyValue *kv = (KeyValue*)lp->data;
         if (hash_table->key_destroy_func) (*hash_table->key_destroy_func)(kv->key);
         if (hash_table->value_destroy_func) (*hash_table->value_destroy_func)(kv->value);
         free(lp->data);
      }
      g_slist_free(hash_table->buckets[i]);
      hash_table->buckets[i] = NULL;
   }
   hash_table->num_entries = 0;
}

gboolean g_hash_table_remove(GHashTable *hash_table, gconstpointer key)
{
   GSList *lp, *prev = NULL;
   if (hash_table == NULL) return FALSE;
   guint hash = (*hash_table->hash_func)(key);
   int bnum = hash % hash_table->size;
   for (lp = hash_table->buckets[bnum]; lp; lp = lp->next) {
      KeyValue *kv = (KeyValue*)(lp->data);
      int match = hash_table->key_equal_func ? (*hash_table->key_equal_func)(kv->key, key) : (kv->key == key);
      if (match) {
         if (hash_table->key_destroy_func) (*hash_table->key_destroy_func)(kv->key);
         if (hash_table->value_destroy_func) (*hash_table->value_destroy_func)(kv->value);
         free(kv);
         if (prev == NULL) {
            hash_table->buckets[bnum] = lp->next;
         }
         else {
            prev->next = lp->next;
         }
         free(lp);
         return TRUE;
      }
      prev = lp;
   }
   return FALSE;
}

void g_hash_table_unref(GHashTable *hash_table)
{
   if (hash_table == NULL) return;
   hash_table->refcount--;
   if (hash_table->refcount == 0) {
      free(hash_table->buckets);
      free(hash_table);
   }
}

GHashTable *g_hash_table_ref(GHashTable *hash_table)
{
   if (hash_table == NULL) return NULL;
   hash_table->refcount++;
   return hash_table;
}

guint g_hash_table_size(GHashTable *hash_table)
{
   return hash_table ? hash_table->num_entries : 0;
}

/* END of g_hash_table related functions */

/* general g_XXX substitutes */

<<<<<<< HEAD
void g_free(void *ptr)
=======
void g_free(gpointer ptr)
>>>>>>> 6b57da1f
{
   free(ptr);
}

<<<<<<< HEAD
void *g_malloc(size_t size)
=======
gpointer g_malloc(size_t size)
>>>>>>> 6b57da1f
{
   if (size == 0) return NULL;
   void *res = malloc(size);
   if (res == NULL) exit(1);
   return res;
}

gpointer g_malloc0(size_t size)
{
   if (size == 0) return NULL;
   void *res = calloc(size, 1);
   if (res == NULL) exit(1);
   return res;
}

gpointer g_try_malloc0(size_t size)
{
   if (size == 0) return NULL;
   void *res = calloc(size, 1);
   return res;
}

gpointer g_realloc(gpointer ptr, size_t size)
{
   if (size == 0) {
      free(ptr);
      return NULL;
   }
   void *res = realloc(ptr, size);
   if (res == NULL) exit(1);
   return res;
}

char *g_strdup(const char *str)
{
   return str ? strdup(str) : NULL;
}

char *g_strdup_printf(const char *format, ...)
{
   va_list ap;
   char *res;
   va_start(ap, format);
   res = g_strdup_vprintf(format, ap);
   va_end(ap);
   return res;
}

char *g_strdup_vprintf(const char *format, va_list ap)
{
   char *str_res = NULL;
   vasprintf(&str_res, format, ap);
   return str_res;
}

char *g_strndup(const char *str, size_t n)
{
   /* try to mimic glib's g_strndup */
   char *res = calloc(n + 1, 1);
   strncpy(res, str, n);
   return res;
}

void g_strfreev(char **str_array)
{
   char **p = str_array;
   if (p) {
      while (*p) {
         free(*p++);
      }
   }
   free(str_array);
}

gpointer g_memdup(gconstpointer mem, size_t byte_size)
{
   if (mem) {
      void *res = g_malloc(byte_size);
      memcpy(res, mem, byte_size);
      return res;
   }
   return NULL; 
}

gpointer g_new_(size_t sz, size_t n_structs)
{
   size_t need = sz * n_structs;
   if ((need / sz) != n_structs) return NULL;
   return g_malloc(need);
}

gpointer g_new0_(size_t sz, size_t n_structs)
{
   size_t need = sz * n_structs;
   if ((need / sz) != n_structs) return NULL;
   return g_malloc0(need);
}

gpointer g_renew_(size_t sz, gpointer mem, size_t n_structs)
{
   size_t need = sz * n_structs;
   if ((need / sz) != n_structs) return NULL;
   return g_realloc(mem, need);
}

char *g_strconcat (const char *string1, ...)
{
   va_list ap;
   char *res;
   size_t sz = strlen(string1);
   va_start(ap, string1);
   while (1) {
      char *arg = va_arg(ap, char*);
      if (arg == NULL) break;
      sz += strlen(arg);
   }
   va_end(ap);
   res = g_malloc(sz + 1);
   strcpy(res, string1);
   va_start(ap, string1);
   while (1) {
      char *arg = va_arg(ap, char*);
      if (arg == NULL) break;
      strcat(res, arg);
   }
   va_end(ap);
   return res;
}

char **g_strsplit(const char *string, const char *delimiter, int max_tokens)
{
   char **res;
   if (string == NULL || *string == 0) {
      res = (char**)g_malloc(sizeof(char*));
      *res = NULL;
   }
   else {
      uint32_t ntokens, i, max = (uint32_t) max_tokens;
      if (max == 0) max--;
      int dlen = strlen(delimiter);
      const char *p = string, *b;
      for (ntokens = 1; ntokens < max; ntokens++) {
         p = strstr(p, delimiter);
         if (p == NULL) break;
         p += dlen;
      }
      res = (char**)g_new_(sizeof(char*), ntokens + 1);
      p = string;
      for (b = p, i = 0; i < ntokens; b = p, i++) {
         int len;
         if (i == (ntokens - 1)) {
            /* last piece special handling */
            res[i] = strdup(b);
         }
         else {
            p = strstr(b, delimiter);
            len = p - b;
            res[i] = (char*)g_malloc(len + 1);
            memcpy(res[i], b, len);
            res[i][len] = 0;
            p += dlen;
         }
      }
      res[ntokens] = NULL;      
   }
   return res;
}

#ifdef _WIN32

#include <windows.h>

char *g_win32_error_message(int error)
{
   char *msg;
   char *winMsg = NULL;
   if (error == 0) {
      return (char*)g_malloc0(1);
   }
   
   FormatMessage(FORMAT_MESSAGE_ALLOCATE_BUFFER | FORMAT_MESSAGE_FROM_SYSTEM | FORMAT_MESSAGE_IGNORE_INSERTS,
                 NULL, error, MAKELANGID(LANG_NEUTRAL, SUBLANG_DEFAULT), (LPSTR)&msg, 0, NULL);

   /* give the caller something they can just free */   
   msg = strdup(winMsg);
   /* Free the allocated message. */
   HeapFree(GetProcessHeap(), 0, winMsg);
   
   return msg;   
}

#endif<|MERGE_RESOLUTION|>--- conflicted
+++ resolved
@@ -501,20 +501,12 @@
 
 /* general g_XXX substitutes */
 
-<<<<<<< HEAD
-void g_free(void *ptr)
-=======
 void g_free(gpointer ptr)
->>>>>>> 6b57da1f
 {
    free(ptr);
 }
 
-<<<<<<< HEAD
-void *g_malloc(size_t size)
-=======
 gpointer g_malloc(size_t size)
->>>>>>> 6b57da1f
 {
    if (size == 0) return NULL;
    void *res = malloc(size);
