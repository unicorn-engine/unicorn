--- conflicted
+++ resolved
@@ -122,19 +122,12 @@
                     ret = cpu->exception_index;
                     break;
 #else
-<<<<<<< HEAD
-                    // Unicorn: call registered interrupt callbacks
-                    HOOK_FOREACH_VAR_DECLARE;
-                    HOOK_FOREACH(uc, hook, UC_HOOK_INTR) {
-                        if (hook->to_delete)
-                            continue;
-                        ((uc_cb_hookintr_t)hook->callback)(uc, cpu->exception_index, hook->user_data);
-                        catched = true;
-=======
                     if (uc->stop_interrupt && uc->stop_interrupt(cpu->exception_index)) {
                         // Unicorn: call registered invalid instruction callbacks
                         HOOK_FOREACH_VAR_DECLARE;
                         HOOK_FOREACH(uc, hook, UC_HOOK_INSN_INVALID) {
+                            if (hook->to_delete)
+                                continue;
                             catched = ((uc_cb_hookinsn_invalid_t)hook->callback)(uc, hook->user_data);
                             if (catched)
                                 break;
@@ -145,12 +138,13 @@
                         // Unicorn: call registered interrupt callbacks
                         HOOK_FOREACH_VAR_DECLARE;
                         HOOK_FOREACH(uc, hook, UC_HOOK_INTR) {
+                            if (hook->to_delete)
+                                continue;
                             ((uc_cb_hookintr_t)hook->callback)(uc, cpu->exception_index, hook->user_data);
                             catched = true;
                         }
                         if (!catched)
                             uc->invalid_error = UC_ERR_EXCEPTION;
->>>>>>> 71a3164e
                     }
 
                     // Unicorn: If un-catched interrupt, stop executions.
