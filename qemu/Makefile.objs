#######################################################################
# Common libraries for tools and emulators
util-obj-y = util/

common-obj-y += hw/
common-obj-y += vl.o qemu-timer.o
common-obj-y += ../uc.o ../list.o glib_compat.o
common-obj-y += qemu-log.o
common-obj-y += tcg-runtime.o
<<<<<<< HEAD
common-obj-y += hw/
=======
>>>>>>> 4099e0e8
common-obj-y += qom/<|MERGE_RESOLUTION|>--- conflicted
+++ resolved
@@ -7,8 +7,4 @@
 common-obj-y += ../uc.o ../list.o glib_compat.o
 common-obj-y += qemu-log.o
 common-obj-y += tcg-runtime.o
-<<<<<<< HEAD
-common-obj-y += hw/
-=======
->>>>>>> 4099e0e8
 common-obj-y += qom/