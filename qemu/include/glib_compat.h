/*
glib_compat.h replacement functionality for glib code used in qemu
Copyright (C) 2016 Chris Eagle cseagle at gmail dot com

This program is free software; you can redistribute it and/or
modify it under the terms of the GNU General Public License
as published by the Free Software Foundation; either version 2
of the License, or (at your option) any later version.

This program is distributed in the hope that it will be useful,
but WITHOUT ANY WARRANTY; without even the implied warranty of
MERCHANTABILITY or FITNESS FOR A PARTICULAR PURPOSE.  See the
GNU General Public License for more details.

You should have received a copy of the GNU General Public License
along with this program; if not, write to the Free Software
Foundation, Inc., 51 Franklin Street, Fifth Floor, Boston, MA  02110-1301, USA.
*/

#ifndef __GLIB_COMPAT_H
#define __GLIB_COMPAT_H

#include <stdint.h>
#include <stdarg.h>
#include <stdlib.h>
#include <assert.h>

#ifndef TRUE
#define TRUE 1
#endif

#ifndef FALSE
#define FALSE 1
#endif

#define g_assert(expr) assert(expr)
#define g_assert_not_reached() assert(0)

/* typedefs for glib related types that may still be referenced */
typedef void* gpointer;
typedef const void *gconstpointer;
typedef int gint;
typedef unsigned int guint;
typedef char gchar;
typedef int gboolean;

typedef void (*GFunc)(gpointer data, gpointer user_data);
typedef gint (*GCompareFunc)(gconstpointer v1, gconstpointer v2);
typedef void (*GDestroyNotify)(gpointer data);

guint g_direct_hash(gconstpointer v);
guint g_str_hash(gconstpointer v);
gboolean g_str_equal(gconstpointer v1, gconstpointer v2);
guint g_int_hash(gconstpointer v);

gboolean g_int_equal(gconstpointer v1, gconstpointer v2);

typedef struct _GList {
  gpointer data;
  struct _GList *next;
  struct _GList *prev;
} GList;

GList *g_list_first(GList *list);
void g_list_foreach(GList *list, GFunc func, gpointer user_data);
void g_list_free(GList *list);
GList *g_list_insert_sorted(GList *list, gpointer data, GCompareFunc compare);
#define g_list_next(list) (list->next)
GList *g_list_prepend(GList *list, gpointer data);
GList *g_list_remove_link(GList *list, GList *llink);
GList *g_list_sort(GList *list, GCompareFunc compare);

typedef struct _GSList {
  gpointer data;
  struct _GSList *next;
} GSList;

GSList *g_slist_append(GSList *list, gpointer data);
void g_slist_foreach(GSList *list, GFunc func, gpointer user_data);
void g_slist_free(GSList *list);
GSList *g_slist_prepend(GSList *list, gpointer data);
GSList *g_slist_sort(GSList *list, GCompareFunc compare);

typedef guint (*GHashFunc)(gconstpointer key);
typedef gboolean (*GEqualFunc)(gconstpointer a, gconstpointer b);
typedef void (*GHFunc)(gpointer key, gpointer value, gpointer user_data);
typedef gboolean (*GHRFunc)(gpointer key, gpointer value, gpointer user_data);

typedef struct _GHashTable GHashTable;

void g_hash_table_destroy(GHashTable *hash_table);
gpointer g_hash_table_find(GHashTable *hash_table, GHRFunc predicate, gpointer user_data);
void g_hash_table_foreach(GHashTable *hash_table, GHFunc func, gpointer user_data);
gboolean g_hash_table_insert(GHashTable *hash_table, gpointer key, gpointer value);
gpointer g_hash_table_lookup(GHashTable *hash_table, gconstpointer key);
GHashTable *g_hash_table_new(GHashFunc hash_func, GEqualFunc key_equal_func);
GHashTable *g_hash_table_new_full(GHashFunc hash_func, GEqualFunc key_equal_func, 
                                  GDestroyNotify key_destroy_func, GDestroyNotify value_destroy_func);
void g_hash_table_remove_all(GHashTable *hash_table);
gboolean g_hash_table_remove(GHashTable *hash_table, gconstpointer key);
void g_hash_table_unref(GHashTable *hash_table);
GHashTable *g_hash_table_ref(GHashTable *hash_table);
guint g_hash_table_size(GHashTable *hash_table);

/* replacement for g_malloc dependency */
<<<<<<< HEAD
void g_free(void *ptr);
void *g_malloc(size_t size);
void *g_malloc0(size_t size);
void *g_try_malloc0(size_t size);
void *g_realloc(void *ptr, size_t size);
=======
void g_free(gpointer ptr);
gpointer g_malloc(size_t size);
gpointer g_malloc0(size_t size);
gpointer g_try_malloc0(size_t size);
gpointer g_realloc(gpointer ptr, size_t size);
>>>>>>> 6b57da1f
char *g_strdup(const char *str);
char *g_strdup_printf(const char *format, ...);
char *g_strdup_vprintf(const char *format, va_list ap);
char *g_strndup(const char *str, size_t n);
void g_strfreev(char **v);
gpointer g_memdup(gconstpointer mem, size_t byte_size);
gpointer g_new_(size_t sz, size_t n_structs);
gpointer g_new0_(size_t sz, size_t n_structs);
gpointer g_renew_(size_t sz, gpointer mem, size_t n_structs);
char *g_strconcat(const char *string1, ...);

char **g_strsplit(const char *string, const char *delimiter, int max_tokens);

#define g_new(struct_type, n_structs) ((struct_type*)g_new_(sizeof(struct_type), n_structs))
#define g_new0(struct_type, n_structs) ((struct_type*)g_new0_(sizeof(struct_type), n_structs))
#define g_renew(struct_type, mem, n_structs) ((struct_type*)g_renew_(sizeof(struct_type), mem, n_structs))

#ifdef _WIN32
char *g_win32_error_message(int error);
#endif

#endif<|MERGE_RESOLUTION|>--- conflicted
+++ resolved
@@ -103,19 +103,11 @@
 guint g_hash_table_size(GHashTable *hash_table);
 
 /* replacement for g_malloc dependency */
-<<<<<<< HEAD
-void g_free(void *ptr);
-void *g_malloc(size_t size);
-void *g_malloc0(size_t size);
-void *g_try_malloc0(size_t size);
-void *g_realloc(void *ptr, size_t size);
-=======
 void g_free(gpointer ptr);
 gpointer g_malloc(size_t size);
 gpointer g_malloc0(size_t size);
 gpointer g_try_malloc0(size_t size);
 gpointer g_realloc(gpointer ptr, size_t size);
->>>>>>> 6b57da1f
 char *g_strdup(const char *str);
 char *g_strdup_printf(const char *format, ...);
 char *g_strdup_vprintf(const char *format, va_list ap);
