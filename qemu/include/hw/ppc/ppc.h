--- conflicted
+++ resolved
@@ -1,110 +1,4 @@
 #ifndef HW_PPC_H
 #define HW_PPC_H 1
 
-<<<<<<< HEAD
-void ppc_set_irq(PowerPCCPU *cpu, int n_IRQ, int level);
-
-/* PowerPC hardware exceptions management helpers */
-typedef void (*clk_setup_cb)(void *opaque, uint32_t freq);
-typedef struct clk_setup_t clk_setup_t;
-struct clk_setup_t {
-    clk_setup_cb cb;
-    void *opaque;
-};
-static inline void clk_setup (clk_setup_t *clk, uint32_t freq)
-{
-    if (clk->cb != NULL)
-        (*clk->cb)(clk->opaque, freq);
-}
-
-struct ppc_tb_t {
-    /* Time base management */
-    int64_t  tb_offset;    /* Compensation                    */
-    int64_t  atb_offset;   /* Compensation                    */
-    uint32_t tb_freq;      /* TB frequency                    */
-    /* Decrementer management */
-    uint64_t decr_next;    /* Tick for next decr interrupt    */
-    uint32_t decr_freq;    /* decrementer frequency           */
-    QEMUTimer *decr_timer;
-    /* Hypervisor decrementer management */
-    uint64_t hdecr_next;    /* Tick for next hdecr interrupt  */
-    QEMUTimer *hdecr_timer;
-    uint64_t purr_load;
-    uint64_t purr_start;
-    void *opaque;
-    uint32_t flags;
-};
-
-/* PPC Timers flags */
-#define PPC_TIMER_BOOKE              (1 << 0) /* Enable Booke support */
-#define PPC_TIMER_E500               (1 << 1) /* Enable e500 support */
-#define PPC_DECR_UNDERFLOW_TRIGGERED (1 << 2) /* Decr interrupt triggered when
-                                               * the most significant bit
-                                               * changes from 0 to 1.
-                                               */
-#define PPC_DECR_ZERO_TRIGGERED      (1 << 3) /* Decr interrupt triggered when
-                                               * the decrementer reaches zero.
-                                               */
-#define PPC_DECR_UNDERFLOW_LEVEL     (1 << 4) /* Decr interrupt active when
-                                               * the most significant bit is 1.
-                                               */
-
-uint64_t cpu_ppc_get_tb(ppc_tb_t *tb_env, uint64_t vmclk, int64_t tb_offset);
-clk_setup_cb cpu_ppc_tb_init (CPUPPCState *env, uint32_t freq);
-/* Embedded PowerPC DCR management */
-typedef uint32_t (*dcr_read_cb)(void *opaque, int dcrn);
-typedef void (*dcr_write_cb)(void *opaque, int dcrn, uint32_t val);
-int ppc_dcr_init (CPUPPCState *env, int (*dcr_read_error)(int dcrn),
-                  int (*dcr_write_error)(int dcrn));
-int ppc_dcr_register (CPUPPCState *env, int dcrn, void *opaque,
-                      dcr_read_cb drc_read, dcr_write_cb dcr_write);
-clk_setup_cb ppc_40x_timers_init (CPUPPCState *env, uint32_t freq,
-                                  unsigned int decr_excp);
-
-/* Embedded PowerPC reset */
-void ppc40x_core_reset(PowerPCCPU *cpu);
-void ppc40x_chip_reset(PowerPCCPU *cpu);
-void ppc40x_system_reset(PowerPCCPU *cpu);
-void PREP_debug_write (void *opaque, uint32_t addr, uint32_t val);
-
-extern CPUWriteMemoryFunc * const PPC_io_write[];
-extern CPUReadMemoryFunc * const PPC_io_read[];
-void PPC_debug_write (void *opaque, uint32_t addr, uint32_t val);
-
-void ppc40x_irq_init (CPUPPCState *env);
-void ppce500_irq_init (CPUPPCState *env);
-void ppc6xx_irq_init (CPUPPCState *env);
-void ppc970_irq_init (CPUPPCState *env);
-void ppcPOWER7_irq_init (CPUPPCState *env);
-
-/* PPC machines for OpenBIOS */
-enum {
-    ARCH_PREP = 0,
-    ARCH_MAC99,
-    ARCH_HEATHROW,
-    ARCH_MAC99_U3,
-};
-
-#define FW_CFG_PPC_WIDTH	(FW_CFG_ARCH_LOCAL + 0x00)
-#define FW_CFG_PPC_HEIGHT	(FW_CFG_ARCH_LOCAL + 0x01)
-#define FW_CFG_PPC_DEPTH	(FW_CFG_ARCH_LOCAL + 0x02)
-#define FW_CFG_PPC_TBFREQ	(FW_CFG_ARCH_LOCAL + 0x03)
-#define FW_CFG_PPC_CLOCKFREQ	(FW_CFG_ARCH_LOCAL + 0x04)
-#define FW_CFG_PPC_IS_KVM       (FW_CFG_ARCH_LOCAL + 0x05)
-#define FW_CFG_PPC_KVM_HC       (FW_CFG_ARCH_LOCAL + 0x06)
-#define FW_CFG_PPC_KVM_PID      (FW_CFG_ARCH_LOCAL + 0x07)
-#define FW_CFG_PPC_NVRAM_ADDR   (FW_CFG_ARCH_LOCAL + 0x08)
-#define FW_CFG_PPC_BUSFREQ      (FW_CFG_ARCH_LOCAL + 0x09)
-
-#define PPC_SERIAL_MM_BAUDBASE 399193
-
-
-void ppc_cpu_register_types(struct uc_struct *uc);
-void generic_ppc_machine_init(struct uc_struct *uc);
-
-/* ppc_booke.c */
-void ppc_booke_timers_init(PowerPCCPU *cpu, uint32_t freq, uint32_t flags);
-
-=======
->>>>>>> 4099e0e8
 #endif