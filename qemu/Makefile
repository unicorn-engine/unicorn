# Makefile for QEMU - modified for Unicorn engine.

# Always point to the root of the build tree (needs GNU make).
BUILD_DIR=$(CURDIR)

# All following code might depend on configuration variables
ifneq ($(wildcard config-host.mak),)
# Put the all: rule here so that config-host.mak can contain dependencies.
all:
include config-host.mak

# Check that we're not trying to do an out-of-tree build from
# a tree that's been used for an in-tree build.
ifneq ($(realpath $(SRC_PATH)),$(realpath .))
ifneq ($(wildcard $(SRC_PATH)/config-host.mak),)
$(error This is an out of tree build but your source tree ($(SRC_PATH)) \
seems to have been used for an in-tree build. You can fix this by running \
"make distclean && rm -rf *-linux-user *-softmmu" in your source tree)
endif
endif

CONFIG_SOFTMMU := $(if $(filter %-softmmu,$(TARGET_DIRS)),y)

include $(SRC_PATH)/rules.mak
config-host.mak: $(SRC_PATH)/configure
	@echo $@ is out-of-date, running configure
else
config-host.mak:
ifneq ($(filter-out %clean,$(MAKECMDGOALS)),$(if $(MAKECMDGOALS),,fail))
	@echo "Please call configure before running make!"
	@exit 1
endif
endif

GENERATED_HEADERS = config-host.h

# Don't try to regenerate Makefile or configure
# We don't generate any of them
Makefile: ;
configure: ;

.PHONY: all clean distclean recurse-all

$(call set-vpath, $(SRC_PATH))

SUBDIR_MAKEFLAGS=$(if $(V),,--no-print-directory) BUILD_DIR=$(BUILD_DIR)
<<<<<<< HEAD
SUBDIR_DEVICES_MAK=$(patsubst %, %/config-devices.mak, $(TARGET_DIRS))
SUBDIR_DEVICES_MAK_DEP=$(patsubst %, %-config-devices.mak.d, $(TARGET_DIRS))

ifeq ($(SUBDIR_DEVICES_MAK),)
config-all-devices.mak:
	$(call quiet-command,echo '# no devices' > $@,"  GEN   $@")
else
config-all-devices.mak: $(SUBDIR_DEVICES_MAK)
	$(call quiet-command, sed -n \
             's|^\([^=]*\)=\(.*\)$$|\1:=$$(findstring y,$$(\1)\2)|p' \
             $(SUBDIR_DEVICES_MAK) | sort -u > $@, \
             "  GEN   $@")
endif

-include $(SUBDIR_DEVICES_MAK_DEP)

%/config-devices.mak:
	$(call quiet-command, touch $@, "  GEN   $@")
=======
>>>>>>> 84c6f0d8

ifneq ($(wildcard config-host.mak),)
include $(SRC_PATH)/Makefile.objs
endif

dummy := $(call unnest-vars,,util-obj-y common-obj-y)

all: recurse-all

config-host.h: config-host.h-timestamp
config-host.h-timestamp: config-host.mak

SUBDIR_RULES=$(patsubst %,subdir-%, $(TARGET_DIRS))

subdir-%:
	$(call quiet-command,$(MAKE) $(SUBDIR_MAKEFLAGS) -C $* V="$(V)" TARGET_DIR="$*/" all,)

$(SUBDIR_RULES): $(common-obj-y) $(util-obj-y)

recurse-all: $(SUBDIR_RULES)

######################################################################

clean:
	find . \( -name '*.l[oa]' -o -name '*.so' -o -name '*.dll' -o -name '*.mo' -o -name '*.[oda]' \) -type f -exec rm {} +
	rm -f TAGS *~ */*~
	@# May not be present in GENERATED_HEADERS
	rm -f $(foreach f,$(GENERATED_HEADERS),$(f) $(f)-timestamp)
	for d in $(TARGET_DIRS); do \
	if test -d $$d; then $(MAKE) -C $$d $@ || exit 1; fi; \
        done

distclean: clean
	rm -f config-host.mak config-host.h*
	rm -f config.log config.status
	for d in $(TARGET_DIRS); do \
	rm -rf $$d || exit 1 ; \
        done


# Add a dependency on the generated files, so that they are always
# rebuilt before other object files
ifneq ($(filter-out %clean,$(MAKECMDGOALS)),$(if $(MAKECMDGOALS),,fail))
Makefile: $(GENERATED_HEADERS)
endif
<|MERGE_RESOLUTION|>--- conflicted
+++ resolved
@@ -44,27 +44,6 @@
 $(call set-vpath, $(SRC_PATH))
 
 SUBDIR_MAKEFLAGS=$(if $(V),,--no-print-directory) BUILD_DIR=$(BUILD_DIR)
-<<<<<<< HEAD
-SUBDIR_DEVICES_MAK=$(patsubst %, %/config-devices.mak, $(TARGET_DIRS))
-SUBDIR_DEVICES_MAK_DEP=$(patsubst %, %-config-devices.mak.d, $(TARGET_DIRS))
-
-ifeq ($(SUBDIR_DEVICES_MAK),)
-config-all-devices.mak:
-	$(call quiet-command,echo '# no devices' > $@,"  GEN   $@")
-else
-config-all-devices.mak: $(SUBDIR_DEVICES_MAK)
-	$(call quiet-command, sed -n \
-             's|^\([^=]*\)=\(.*\)$$|\1:=$$(findstring y,$$(\1)\2)|p' \
-             $(SUBDIR_DEVICES_MAK) | sort -u > $@, \
-             "  GEN   $@")
-endif
-
--include $(SUBDIR_DEVICES_MAK_DEP)
-
-%/config-devices.mak:
-	$(call quiet-command, touch $@, "  GEN   $@")
-=======
->>>>>>> 84c6f0d8
 
 ifneq ($(wildcard config-host.mak),)
 include $(SRC_PATH)/Makefile.objs
