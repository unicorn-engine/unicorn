/*
 *  Virtual page mapping
 *
 *  Copyright (c) 2003 Fabrice Bellard
 *
 * This library is free software; you can redistribute it and/or
 * modify it under the terms of the GNU Lesser General Public
 * License as published by the Free Software Foundation; either
 * version 2 of the License, or (at your option) any later version.
 *
 * This library is distributed in the hope that it will be useful,
 * but WITHOUT ANY WARRANTY; without even the implied warranty of
 * MERCHANTABILITY or FITNESS FOR A PARTICULAR PURPOSE.  See the GNU
 * Lesser General Public License for more details.
 *
 * You should have received a copy of the GNU Lesser General Public
 * License along with this library; if not, see <http://www.gnu.org/licenses/>.
 */
/* Modified for Unicorn Engine by Nguyen Anh Quynh, 2015 */
/* Modified for Unicorn Engine by Chen Huitao<chenhuitao@hfmrit.com>, 2020 */


#include "config.h"
#ifndef _WIN32
#include <sys/types.h>
#include <sys/mman.h>
#endif

#include "qemu-common.h"
#include "cpu.h"
#include "tcg.h"
#include "qemu/bitops.h"
#include "qemu/bitmap.h"
#include "qemu/osdep.h"
#include "sysemu/sysemu.h"
#include "qemu/timer.h"
#include "exec/memory.h"
#include "exec/address-spaces.h"
#include "exec/cpu-all.h"

#include "exec/cputlb.h"
#include "translate-all.h"

#include "exec/memory-internal.h"
#include "exec/ram_addr.h"

#include "qemu/range.h"

#include "uc_priv.h"

//#define DEBUG_SUBPAGE

/* RAM is pre-allocated and passed into qemu_ram_alloc_from_ptr */
#define RAM_PREALLOC   (1 << 0)

/* RAM is mmap-ed with MAP_SHARED */
#define RAM_SHARED     (1 << 1)


typedef struct PhysPageEntry PhysPageEntry;

struct PhysPageEntry {
    /* How many bits skip to next level (in units of L2_SIZE). 0 for a leaf. */
    uint32_t skip : 6;
    /* index into phys_sections (!skip) or phys_map_nodes (skip) */
    uint32_t ptr : 26;
};

#define PHYS_MAP_NODE_NIL (((uint32_t)~0) >> 6)

/* Size of the L2 (and L3, etc) page tables.  */
#define ADDR_SPACE_BITS 64

#define P_L2_BITS 9
#define P_L2_SIZE (1 << P_L2_BITS)

#define P_L2_LEVELS (((ADDR_SPACE_BITS - TARGET_PAGE_BITS - 1) / P_L2_BITS) + 1)

typedef PhysPageEntry Node[P_L2_SIZE];

typedef struct PhysPageMap {
    unsigned sections_nb;
    unsigned sections_nb_alloc;
    unsigned nodes_nb;
    unsigned nodes_nb_alloc;
    Node *nodes;
    MemoryRegionSection *sections;
} PhysPageMap;

struct AddressSpaceDispatch {
    /* This is a multi-level map on the physical address space.
     * The bottom level has pointers to MemoryRegionSections.
     */
    PhysPageEntry phys_map;
    PhysPageMap map;
    AddressSpace *as;
};

#define SUBPAGE_IDX(addr) ((addr) & ~TARGET_PAGE_MASK)
typedef struct subpage_t {
    MemoryRegion iomem;
    AddressSpace *as;
    hwaddr base;
    uint16_t sub_section[TARGET_PAGE_SIZE];
} subpage_t;

#define PHYS_SECTION_UNASSIGNED 0
#define PHYS_SECTION_NOTDIRTY 1
#define PHYS_SECTION_ROM 2
#define PHYS_SECTION_WATCH 3

static void memory_map_init(struct uc_struct *uc);
static void tcg_commit(MemoryListener *listener);

static void phys_map_node_reserve(PhysPageMap *map, unsigned nodes)
{
    if (map->nodes_nb + nodes > map->nodes_nb_alloc) {
        map->nodes_nb_alloc = MAX(map->nodes_nb_alloc * 2, 16);
        map->nodes_nb_alloc = MAX(map->nodes_nb_alloc, map->nodes_nb + nodes);
        map->nodes = g_renew(Node, map->nodes, map->nodes_nb_alloc);
    }
}

static uint32_t phys_map_node_alloc(PhysPageMap *map)
{
    unsigned i;
    uint32_t ret;

    ret = map->nodes_nb++;
    assert(ret != PHYS_MAP_NODE_NIL);
    assert(ret != map->nodes_nb_alloc);
    for (i = 0; i < P_L2_SIZE; ++i) {
        map->nodes[ret][i].skip = 1;
        map->nodes[ret][i].ptr = PHYS_MAP_NODE_NIL;
    }
    return ret;
}

static void phys_page_set_level(PhysPageMap *map, PhysPageEntry *lp,
        hwaddr *index, hwaddr *nb, uint16_t leaf,
        int level)
{
    PhysPageEntry *p;
    int i;
    hwaddr step = (hwaddr)1 << (level * P_L2_BITS);

    if (lp->skip && lp->ptr == PHYS_MAP_NODE_NIL) {
        lp->ptr = phys_map_node_alloc(map);
        p = map->nodes[lp->ptr];
        if (level == 0) {
            for (i = 0; i < P_L2_SIZE; i++) {
                p[i].skip = 0;
                p[i].ptr = PHYS_SECTION_UNASSIGNED;
            }
        }
    } else {
        p = map->nodes[lp->ptr];
    }
    lp = &p[(*index >> (level * P_L2_BITS)) & (P_L2_SIZE - 1)];

    while (*nb && lp < &p[P_L2_SIZE]) {
        if ((*index & (step - 1)) == 0 && *nb >= step) {
            lp->skip = 0;
            lp->ptr = leaf;
            *index += step;
            *nb -= step;
        } else {
            phys_page_set_level(map, lp, index, nb, leaf, level - 1);
        }
        ++lp;
    }
}

static void phys_page_set(AddressSpaceDispatch *d,
        hwaddr index, hwaddr nb,
        uint16_t leaf)
{
    /* Wildly overreserve - it doesn't matter much. */
    phys_map_node_reserve(&d->map, 3 * P_L2_LEVELS);

    phys_page_set_level(&d->map, &d->phys_map, &index, &nb, leaf, P_L2_LEVELS - 1);
}

/* Compact a non leaf page entry. Simply detect that the entry has a single child,
 * and update our entry so we can skip it and go directly to the destination.
 */
static void phys_page_compact(PhysPageEntry *lp, Node *nodes, unsigned long *compacted)
{
    unsigned valid_ptr = P_L2_SIZE;
    int valid = 0;
    PhysPageEntry *p;
    int i;

    if (lp->ptr == PHYS_MAP_NODE_NIL) {
        return;
    }

    p = nodes[lp->ptr];
    for (i = 0; i < P_L2_SIZE; i++) {
        if (p[i].ptr == PHYS_MAP_NODE_NIL) {
            continue;
        }

        valid_ptr = i;
        valid++;
        if (p[i].skip) {
            phys_page_compact(&p[i], nodes, compacted);
        }
    }

    /* We can only compress if there's only one child. */
    if (valid != 1) {
        return;
    }

    assert(valid_ptr < P_L2_SIZE);

    /* Don't compress if it won't fit in the # of bits we have. */
    if (lp->skip + p[valid_ptr].skip >= (1 << 3)) {
        return;
    }

    lp->ptr = p[valid_ptr].ptr;
    if (!p[valid_ptr].skip) {
        /* If our only child is a leaf, make this a leaf. */
        /* By design, we should have made this node a leaf to begin with so we
         * should never reach here.
         * But since it's so simple to handle this, let's do it just in case we
         * change this rule.
         */
        lp->skip = 0;
    } else {
        lp->skip += p[valid_ptr].skip;
    }
}

static void phys_page_compact_all(AddressSpaceDispatch *d, int nodes_nb)
{
    //DECLARE_BITMAP(compacted, nodes_nb);
    // this isnt actually used
    unsigned long* compacted = NULL;

    if (d->phys_map.skip) {
        phys_page_compact(&d->phys_map, d->map.nodes, compacted);
    }
}

static MemoryRegionSection *phys_page_find(PhysPageEntry lp, hwaddr addr,
        Node *nodes, MemoryRegionSection *sections)
{
    PhysPageEntry *p;
    hwaddr index = addr >> TARGET_PAGE_BITS;
    int i;

    for (i = P_L2_LEVELS; lp.skip && (i -= lp.skip) >= 0;) {
        if (lp.ptr == PHYS_MAP_NODE_NIL) {
            return &sections[PHYS_SECTION_UNASSIGNED];
        }
        p = nodes[lp.ptr];
        lp = p[(index >> (i * P_L2_BITS)) & (P_L2_SIZE - 1)];
    }

    if (sections[lp.ptr].size.hi ||
            range_covers_byte(sections[lp.ptr].offset_within_address_space,
                sections[lp.ptr].size.lo, addr)) {
        return &sections[lp.ptr];
    } else {
        return &sections[PHYS_SECTION_UNASSIGNED];
    }
}

bool memory_region_is_unassigned(struct uc_struct* uc, MemoryRegion *mr)
{
    return mr != &uc->io_mem_rom && mr != &uc->io_mem_notdirty &&
        mr != &uc->io_mem_watch;
}

static MemoryRegionSection *address_space_lookup_region(AddressSpaceDispatch *d,
        hwaddr addr,
        bool resolve_subpage)
{
    MemoryRegionSection *section;
    subpage_t *subpage;

    section = phys_page_find(d->phys_map, addr, d->map.nodes, d->map.sections);
    if (resolve_subpage && section->mr->subpage) {
        subpage = container_of(section->mr, subpage_t, iomem);
        section = &d->map.sections[subpage->sub_section[SUBPAGE_IDX(addr)]];
    }
    return section;
}

static MemoryRegionSection *
address_space_translate_internal(AddressSpaceDispatch *d, hwaddr addr, hwaddr *xlat,
        hwaddr *plen, bool resolve_subpage)
{
    MemoryRegionSection *section;
    Int128 diff;

    section = address_space_lookup_region(d, addr, resolve_subpage);
    /* Compute offset within MemoryRegionSection */
    addr -= section->offset_within_address_space;

    /* Compute offset within MemoryRegion */
    *xlat = addr + section->offset_within_region;

    diff = int128_sub(section->mr->size, int128_make64(addr));
    *plen = int128_get64(int128_min(diff, int128_make64(*plen)));
    return section;
}

static inline bool memory_access_is_direct(MemoryRegion *mr, bool is_write)
{
    if (memory_region_is_ram(mr)) {
        return !(is_write && mr->readonly);
    }

    return false;
}

MemoryRegion *address_space_translate(AddressSpace *as, hwaddr addr,
        hwaddr *xlat, hwaddr *plen,
        bool is_write)
{
    MemoryRegionSection *section;
    MemoryRegion *mr;
    hwaddr len = *plen;

    for (;;) {
        section = address_space_translate_internal(as->dispatch, addr, &addr, plen, true);
        mr = section->mr;
        if (mr->ops == NULL) {
            *xlat = 0;
            return NULL;
        }

        break;
    }

    *plen = len;
    *xlat = addr;
    return mr;
}

MemoryRegionSection *
address_space_translate_for_iotlb(AddressSpace *as, hwaddr addr, hwaddr *xlat,
        hwaddr *plen)
{
    MemoryRegionSection *section;
    section = address_space_translate_internal(as->dispatch, addr, xlat, plen, false);

    return section;
}

CPUState *qemu_get_cpu(struct uc_struct *uc, int index)
{
    CPUState *cpu = uc->cpu;
    if (cpu->cpu_index == index) {
        return cpu;
    }
    return NULL;
}

void tcg_cpu_address_space_init(CPUState *cpu, AddressSpace *as)
{
    /* We only support one address space per cpu at the moment.  */
    assert(cpu->as == as);

    if (cpu->tcg_as_listener) {
        memory_listener_unregister(as->uc, cpu->tcg_as_listener);
    } else {
        cpu->tcg_as_listener = g_new0(MemoryListener, 1);
    }
    cpu->tcg_as_listener->commit = tcg_commit;
    memory_listener_register(as->uc, cpu->tcg_as_listener, as);
}

void cpu_exec_init(CPUArchState *env, void *opaque)
{
    struct uc_struct *uc = opaque;
    CPUState *cpu = ENV_GET_CPU(env);

    cpu->uc = uc;
    env->uc = uc;

    cpu->cpu_index = 0;
    cpu->numa_node = 0;
    QTAILQ_INIT(&cpu->breakpoints);
    QTAILQ_INIT(&cpu->watchpoints);

    cpu->as = &uc->as;

    // TODO: assert uc does not already have a cpu?
    uc->cpu = cpu;
}

#if defined(TARGET_HAS_ICE)
static void breakpoint_invalidate(CPUState *cpu, target_ulong pc)
{
    hwaddr phys = cpu_get_phys_page_debug(cpu, pc);
    if (phys != -1) {
        tb_invalidate_phys_addr(cpu->as,
                phys | (pc & ~TARGET_PAGE_MASK));
    }
}
#endif /* TARGET_HAS_ICE */

/* Add a watchpoint.  */
int cpu_watchpoint_insert(CPUState *cpu, vaddr addr, vaddr len,
        int flags, CPUWatchpoint **watchpoint)
{
    CPUWatchpoint *wp;

    /* forbid ranges which are empty or run off the end of the address space */
    if (len == 0 || (addr + len - 1) < addr) {
        return -EINVAL;
    }
    wp = g_malloc(sizeof(*wp));

    wp->vaddr = addr;
    wp->len = len;
    wp->flags = flags;

    /* keep all GDB-injected watchpoints in front */
    if (flags & BP_GDB) {
        QTAILQ_INSERT_HEAD(&cpu->watchpoints, wp, entry);
    } else {
        QTAILQ_INSERT_TAIL(&cpu->watchpoints, wp, entry);
    }

    tlb_flush_page(cpu, addr);

    if (watchpoint)
        *watchpoint = wp;
    return 0;
}

/* Remove a specific watchpoint.  */
int cpu_watchpoint_remove(CPUState *cpu, vaddr addr, vaddr len,
        int flags)
{
    CPUWatchpoint *wp;

    QTAILQ_FOREACH(wp, &cpu->watchpoints, entry) {
        if (addr == wp->vaddr && len == wp->len
                && flags == (wp->flags & ~BP_WATCHPOINT_HIT)) {
            cpu_watchpoint_remove_by_ref(cpu, wp);
            return 0;
        }
    }
    return -ENOENT;
}

/* Remove a specific watchpoint by reference.  */
void cpu_watchpoint_remove_by_ref(CPUState *cpu, CPUWatchpoint *watchpoint)
{
    QTAILQ_REMOVE(&cpu->watchpoints, watchpoint, entry);

    tlb_flush_page(cpu, watchpoint->vaddr);

    g_free(watchpoint);
}

/* Remove all matching watchpoints.  */
void cpu_watchpoint_remove_all(CPUState *cpu, int mask)
{
    CPUWatchpoint *wp, *next;

    QTAILQ_FOREACH_SAFE(wp, &cpu->watchpoints, entry, next) {
        if (wp->flags & mask) {
            cpu_watchpoint_remove_by_ref(cpu, wp);
        }
    }
}

/* Return true if this watchpoint address matches the specified
 * access (ie the address range covered by the watchpoint overlaps
 * partially or completely with the address range covered by the
 * access).
 */
static inline bool cpu_watchpoint_address_matches(CPUWatchpoint *wp,
        vaddr addr,
        vaddr len)
{
    /* We know the lengths are non-zero, but a little caution is
     * required to avoid errors in the case where the range ends
     * exactly at the top of the address space and so addr + len
     * wraps round to zero.
     */
    vaddr wpend = wp->vaddr + wp->len - 1;
    vaddr addrend = addr + len - 1;

    return !(addr > wpend || wp->vaddr > addrend);
}

/* Add a breakpoint.  */
int cpu_breakpoint_insert(CPUState *cpu, vaddr pc, int flags,
        CPUBreakpoint **breakpoint)
{
#if defined(TARGET_HAS_ICE)
    CPUBreakpoint *bp;

    bp = g_malloc(sizeof(*bp));

    bp->pc = pc;
    bp->flags = flags;

    /* keep all GDB-injected breakpoints in front */
    if (flags & BP_GDB) {
        QTAILQ_INSERT_HEAD(&cpu->breakpoints, bp, entry);
    } else {
        QTAILQ_INSERT_TAIL(&cpu->breakpoints, bp, entry);
    }

    breakpoint_invalidate(cpu, pc);

    if (breakpoint) {
        *breakpoint = bp;
    }
    return 0;
#else
    return -ENOSYS;
#endif
}

/* Remove a specific breakpoint.  */
int cpu_breakpoint_remove(CPUState *cpu, vaddr pc, int flags)
{
#if defined(TARGET_HAS_ICE)
    CPUBreakpoint *bp;

    QTAILQ_FOREACH(bp, &cpu->breakpoints, entry) {
        if (bp->pc == pc && bp->flags == flags) {
            cpu_breakpoint_remove_by_ref(cpu, bp);
            return 0;
        }
    }
    return -ENOENT;
#else
    return -ENOSYS;
#endif
}

/* Remove a specific breakpoint by reference.  */
void cpu_breakpoint_remove_by_ref(CPUState *cpu, CPUBreakpoint *breakpoint)
{
#if defined(TARGET_HAS_ICE)
    QTAILQ_REMOVE(&cpu->breakpoints, breakpoint, entry);

    breakpoint_invalidate(cpu, breakpoint->pc);

    g_free(breakpoint);
#endif
}

/* Remove all matching breakpoints. */
void cpu_breakpoint_remove_all(CPUState *cpu, int mask)
{
#if defined(TARGET_HAS_ICE)
    CPUBreakpoint *bp, *next;

    QTAILQ_FOREACH_SAFE(bp, &cpu->breakpoints, entry, next) {
        if (bp->flags & mask) {
            cpu_breakpoint_remove_by_ref(cpu, bp);
        }
    }
#endif
}

void cpu_abort(CPUState *cpu, const char *fmt, ...)
{
    abort();
}

static RAMBlock *qemu_get_ram_block(struct uc_struct *uc, ram_addr_t addr)
{
    RAMBlock *block;

    /* The list is protected by the iothread lock here.  */
    block = uc->ram_list.mru_block;
    if (block && addr - block->offset < block->length) {
        goto found;
    }
    QTAILQ_FOREACH(block, &uc->ram_list.blocks, next) {
        if (addr - block->offset < block->length) {
            goto found;
        }
    }

    fprintf(stderr, "Bad ram offset %" PRIx64 "\n", (uint64_t)addr);
    abort();

found:
    uc->ram_list.mru_block = block;
    return block;
}

static void tlb_reset_dirty_range_all(struct uc_struct* uc,
    ram_addr_t start, ram_addr_t length)
{
    ram_addr_t start1;
    RAMBlock *block;
    ram_addr_t end;

    end = TARGET_PAGE_ALIGN(start + length);
    start &= TARGET_PAGE_MASK;

    block = qemu_get_ram_block(uc, start);
    assert(block == qemu_get_ram_block(uc, end - 1));
    start1 = (uintptr_t)block->host + (start - block->offset);
    cpu_tlb_reset_dirty_all(uc, start1, length);
}

/* Note: start and end must be within the same ram block.  */
void cpu_physical_memory_reset_dirty(struct uc_struct* uc,
    ram_addr_t start, ram_addr_t length, unsigned client)
{
    if (length == 0)
        return;
    cpu_physical_memory_clear_dirty_range(uc, start, length, client);

    if (tcg_enabled(uc)) {
        tlb_reset_dirty_range_all(uc, start, length);
    }
}

hwaddr memory_region_section_get_iotlb(CPUState *cpu,
        MemoryRegionSection *section,
        target_ulong vaddr,
        hwaddr paddr, hwaddr xlat,
        int prot,
        target_ulong *address)
{
    hwaddr iotlb;
    CPUWatchpoint *wp;

    if (memory_region_is_ram(section->mr)) {
        /* Normal RAM.  */
        iotlb = (memory_region_get_ram_addr(section->mr) & TARGET_PAGE_MASK)
            + xlat;
        if (!section->readonly) {
            iotlb |= PHYS_SECTION_NOTDIRTY;
        } else {
            iotlb |= PHYS_SECTION_ROM;
        }
    } else {
        iotlb = section - section->address_space->dispatch->map.sections;
        iotlb += xlat;
    }

    /* Make accesses to pages with watchpoints go via the
       watchpoint trap routines.  */
    QTAILQ_FOREACH(wp, &cpu->watchpoints, entry) {
        if (cpu_watchpoint_address_matches(wp, vaddr, TARGET_PAGE_SIZE)) {
            /* Avoid trapping reads of pages with a write breakpoint. */
            if ((prot & PAGE_WRITE) || (wp->flags & BP_MEM_READ)) {
                iotlb = PHYS_SECTION_WATCH + paddr;
                *address |= TLB_MMIO;
                break;
            }
        }
    }

    return iotlb;
}


static int subpage_register (subpage_t *mmio, uint32_t start, uint32_t end,
        uint16_t section);
static subpage_t *subpage_init(AddressSpace *as, hwaddr base);

static void *(*phys_mem_alloc)(size_t size, uint64_t *align) =
qemu_anon_ram_alloc;

static uint16_t phys_section_add(PhysPageMap *map,
        MemoryRegionSection *section)
{
    /* The physical section number is ORed with a page-aligned
     * pointer to produce the iotlb entries.  Thus it should
     * never overflow into the page-aligned value.
     */
    assert(map->sections_nb < TARGET_PAGE_SIZE);

    if (map->sections_nb == map->sections_nb_alloc) {
        map->sections_nb_alloc = MAX(map->sections_nb_alloc * 2, 16);
        map->sections = g_renew(MemoryRegionSection, map->sections,
                map->sections_nb_alloc);
    }
    map->sections[map->sections_nb] = *section;
    return map->sections_nb++;
}

static void phys_section_destroy(MemoryRegion *mr)
{
    if (mr->subpage) {
        subpage_t *subpage = container_of(mr, subpage_t, iomem);
        g_free(subpage);
    }
}

static void phys_sections_free(PhysPageMap *map)
{
    if(map->sections != NULL){
        while (map->sections_nb > 0) {
            MemoryRegionSection *section = &map->sections[--map->sections_nb];
            phys_section_destroy(section->mr);
        }
        g_free(map->sections);
    }
    g_free(map->nodes);
}

static void register_subpage(struct uc_struct* uc,
    AddressSpaceDispatch *d, MemoryRegionSection *section)
{
    subpage_t *subpage;
    hwaddr base = section->offset_within_address_space
        & TARGET_PAGE_MASK;
    MemoryRegionSection *existing = phys_page_find(d->phys_map, base,
            d->map.nodes, d->map.sections);
    hwaddr start, end;
    MemoryRegionSection subsection = MemoryRegionSection_make(NULL, NULL, 0, int128_make64(TARGET_PAGE_SIZE), base, false);

    assert(existing->mr->subpage || existing->mr == &uc->io_mem_unassigned);

    if (!(existing->mr->subpage)) {
        subpage = subpage_init(d->as, base);
        subsection.address_space = d->as;
        subsection.mr = &subpage->iomem;
        phys_page_set(d, base >> TARGET_PAGE_BITS, 1,
                phys_section_add(&d->map, &subsection));
    } else {
        subpage = container_of(existing->mr, subpage_t, iomem);
    }
    start = section->offset_within_address_space & ~TARGET_PAGE_MASK;
    end = start + int128_get64(section->size) - 1;
    subpage_register(subpage, start, end,
            phys_section_add(&d->map, section));
    //g_free(subpage);
}


static void register_multipage(AddressSpaceDispatch *d,
        MemoryRegionSection *section)
{
    hwaddr start_addr = section->offset_within_address_space;
    uint16_t section_index = phys_section_add(&d->map, section);
    uint64_t num_pages = int128_get64(int128_rshift(section->size,
                TARGET_PAGE_BITS));

    assert(num_pages);
    phys_page_set(d, start_addr >> TARGET_PAGE_BITS, num_pages, section_index);
}

static void mem_add(MemoryListener *listener, MemoryRegionSection *section)
{
    AddressSpace *as = container_of(listener, AddressSpace, dispatch_listener);
    AddressSpaceDispatch *d = as->next_dispatch;
    MemoryRegionSection now = *section, remain = *section;
    Int128 page_size = int128_make64(TARGET_PAGE_SIZE);

    if (now.offset_within_address_space & ~TARGET_PAGE_MASK) {
        uint64_t left = TARGET_PAGE_ALIGN(now.offset_within_address_space)
            - now.offset_within_address_space;

        now.size = int128_min(int128_make64(left), now.size);
        register_subpage(as->uc, d, &now);
    } else {
        now.size = int128_zero();
    }
    while (int128_ne(remain.size, now.size)) {
        remain.size = int128_sub(remain.size, now.size);
        remain.offset_within_address_space += int128_get64(now.size);
        remain.offset_within_region += int128_get64(now.size);
        now = remain;
        if (int128_lt(remain.size, page_size)) {
            register_subpage(as->uc, d, &now);
        } else if (remain.offset_within_address_space & ~TARGET_PAGE_MASK) {
            now.size = page_size;
            register_subpage(as->uc, d, &now);
        } else {
            now.size = int128_and(now.size, int128_neg(page_size));
            register_multipage(d, &now);
        }
    }
}

static ram_addr_t find_ram_offset(struct uc_struct *uc, ram_addr_t size)
{
    RAMBlock *block, *next_block;
    ram_addr_t offset = RAM_ADDR_MAX, mingap = RAM_ADDR_MAX;

    assert(size != 0); /* it would hand out same offset multiple times */

    if (QTAILQ_EMPTY(&uc->ram_list.blocks))
        return 0;

    QTAILQ_FOREACH(block, &uc->ram_list.blocks, next) {
        ram_addr_t end, next = RAM_ADDR_MAX;

        end = block->offset + block->length;

        QTAILQ_FOREACH(next_block, &uc->ram_list.blocks, next) {
            if (next_block->offset >= end) {
                next = MIN(next, next_block->offset);
            }
        }
        if (next - end >= size && next - end < mingap) {
            offset = end;
            mingap = next - end;
        }
    }

    if (offset == RAM_ADDR_MAX) {
        fprintf(stderr, "Failed to find gap of requested size: %" PRIu64 "\n",
                (uint64_t)size);
        abort();
    }

    return offset;
}

ram_addr_t last_ram_offset(struct uc_struct *uc)
{
    RAMBlock *block;
    ram_addr_t last = 0;

    QTAILQ_FOREACH(block, &uc->ram_list.blocks, next)
        last = MAX(last, block->offset + block->length);

    return last;
}

static ram_addr_t ram_block_add(struct uc_struct *uc, RAMBlock *new_block)
{
    RAMBlock *block;

    new_block->offset = find_ram_offset(uc, new_block->length);

    if (!new_block->host) {
        new_block->host = phys_mem_alloc(new_block->length,
                &new_block->mr->align);
        if (!new_block->host) {
            return -1;
        }
    }

    /* Keep the list sorted from biggest to smallest block.  */
    QTAILQ_FOREACH(block, &uc->ram_list.blocks, next) {
        if (block->length < new_block->length) {
            break;
        }
    }
    if (block) {
        QTAILQ_INSERT_BEFORE(block, new_block, next);
    } else {
        QTAILQ_INSERT_TAIL(&uc->ram_list.blocks, new_block, next);
    }
    uc->ram_list.mru_block = NULL;

    cpu_physical_memory_set_dirty_range(uc, new_block->offset, new_block->length);

    return new_block->offset;
}

// return -1 on error
ram_addr_t qemu_ram_alloc_from_ptr(ram_addr_t size, void *host,
        MemoryRegion *mr)
{
    RAMBlock *new_block;
    ram_addr_t addr;

    size = TARGET_PAGE_ALIGN(size);
    new_block = g_malloc0(sizeof(*new_block));
    if (new_block == NULL)
        return -1;

    new_block->mr = mr;
    new_block->length = size;
    new_block->host = host;
    if (host) {
        new_block->flags |= RAM_PREALLOC;
    }
    addr = ram_block_add(mr->uc, new_block);

    return addr;
}

ram_addr_t qemu_ram_alloc(ram_addr_t size, MemoryRegion *mr)
{
    return qemu_ram_alloc_from_ptr(size, NULL, mr);
}

void qemu_ram_free_from_ptr(struct uc_struct *uc, ram_addr_t addr)
{
    RAMBlock *block;

    QTAILQ_FOREACH(block, &uc->ram_list.blocks, next) {
        if (addr == block->offset) {
            QTAILQ_REMOVE(&uc->ram_list.blocks, block, next);
            uc->ram_list.mru_block = NULL;
            g_free(block);
            break;
        }
    }
}

void qemu_ram_free(struct uc_struct *uc, ram_addr_t addr)
{
    RAMBlock *block;

    QTAILQ_FOREACH(block, &uc->ram_list.blocks, next) {
        if (addr == block->offset) {
            QTAILQ_REMOVE(&uc->ram_list.blocks, block, next);
            uc->ram_list.mru_block = NULL;
            if (!block->flags) {
                qemu_anon_ram_free(block->host, block->length);
            }
            g_free(block);
            break;
        }
    }
}

void *qemu_get_ram_block_host_ptr(struct uc_struct *uc, ram_addr_t addr)
{
    RAMBlock *block = qemu_get_ram_block(uc, addr);

    return block->host;
}

/* Return a host pointer to ram allocated with qemu_ram_alloc.
   With the exception of the softmmu code in this file, this should
   only be used for local memory (e.g. video ram) that the device owns,
   and knows it isn't going to access beyond the end of the block.

   It should not be used for general purpose DMA.
   Use cpu_physical_memory_map/cpu_physical_memory_rw instead.
   */
void *qemu_get_ram_ptr(struct uc_struct *uc, ram_addr_t addr)
{
    RAMBlock *block = qemu_get_ram_block(uc, addr);

    return block->host + (addr - block->offset);
}

/* Return a host pointer to guest's ram. Similar to qemu_get_ram_ptr
 * but takes a size argument */
static void *qemu_ram_ptr_length(struct uc_struct *uc, ram_addr_t addr, hwaddr *size)
{
    RAMBlock *block;
    if (*size == 0) {
        return NULL;
    }

    QTAILQ_FOREACH(block, &uc->ram_list.blocks, next) {
        if (addr - block->offset < block->length) {
            if (addr - block->offset + *size > block->length)
                *size = block->length - addr + block->offset;
            return block->host + (addr - block->offset);
        }
    }

    fprintf(stderr, "Bad ram offset %" PRIx64 "\n", (uint64_t)addr);
    abort();
}

/* Some of the softmmu routines need to translate from a host pointer
   (typically a TLB entry) back to a ram offset.  */
MemoryRegion *qemu_ram_addr_from_host(struct uc_struct *uc, void *ptr, ram_addr_t *ram_addr)
{
    RAMBlock *block;
    uint8_t *host = ptr;

    block = uc->ram_list.mru_block;
    if (block && block->host && host - block->host < block->length) {
        goto found;
    }

    QTAILQ_FOREACH(block, &uc->ram_list.blocks, next) {
        /* This case append when the block is not mapped. */
        if (block->host == NULL) {
            continue;
        }
        if (host - block->host < block->length) {
            goto found;
        }
    }

    return NULL;

found:
    *ram_addr = block->offset + (host - block->host);
    return block->mr;
}

static uint64_t subpage_read(struct uc_struct* uc, void *opaque, hwaddr addr,
        unsigned len)
{
    subpage_t *subpage = opaque;
    uint8_t buf[4];

#if defined(DEBUG_SUBPAGE)
    printf("%s: subpage %p len %u addr " TARGET_FMT_plx "\n", __func__,
            subpage, len, addr);
#endif
    address_space_read(subpage->as, addr + subpage->base, buf, len);
    switch (len) {
        case 1:
            return ldub_p(buf);
        case 2:
            return lduw_p(buf);
        case 4:
            return ldl_p(buf);
        default:
            abort();
    }
}

static void subpage_write(struct uc_struct* uc, void *opaque, hwaddr addr,
        uint64_t value, unsigned len)
{
    subpage_t *subpage = opaque;
    uint8_t buf[4];

#if defined(DEBUG_SUBPAGE)
    printf("%s: subpage %p len %u addr " TARGET_FMT_plx
            " value %"PRIx64"\n",
            __func__, subpage, len, addr, value);
#endif
    switch (len) {
        case 1:
            stb_p(buf, value);
            break;
        case 2:
            stw_p(buf, value);
            break;
        case 4:
            stl_p(buf, value);
            break;
        default:
            abort();
    }
    address_space_write(subpage->as, addr + subpage->base, buf, len);
}

static bool subpage_accepts(void *opaque, hwaddr addr,
        unsigned len, bool is_write)
{
    subpage_t *subpage = opaque;
#if defined(DEBUG_SUBPAGE)
    printf("%s: subpage %p %c len %u addr " TARGET_FMT_plx "\n",
            __func__, subpage, is_write ? 'w' : 'r', len, addr);
#endif

    return address_space_access_valid(subpage->as, addr + subpage->base,
            len, is_write);
}

static const MemoryRegionOps subpage_ops = {
    subpage_read,
    subpage_write,
    DEVICE_NATIVE_ENDIAN,
    {
        0, 0, false, subpage_accepts,
    },
};

static int subpage_register (subpage_t *mmio, uint32_t start, uint32_t end,
        uint16_t section)
{
    int idx, eidx;

    if (start >= TARGET_PAGE_SIZE || end >= TARGET_PAGE_SIZE)
        return -1;
    idx = SUBPAGE_IDX(start);
    eidx = SUBPAGE_IDX(end);
#if defined(DEBUG_SUBPAGE)
    printf("%s: %p start %08x end %08x idx %08x eidx %08x section %d\n",
            __func__, mmio, start, end, idx, eidx, section);
#endif
    for (; idx <= eidx; idx++) {
        mmio->sub_section[idx] = section;
    }

    return 0;
}

static void notdirty_mem_write(struct uc_struct* uc, void *opaque, hwaddr ram_addr,
                               uint64_t val, unsigned size)
{
    if (!cpu_physical_memory_get_dirty_flag(uc, ram_addr, DIRTY_MEMORY_CODE)) {
        tb_invalidate_phys_page_fast(uc, ram_addr, size);
    }
    switch (size) {
    case 1:
        stb_p(qemu_get_ram_ptr(uc, ram_addr), val);
        break;
    case 2:
        stw_p(qemu_get_ram_ptr(uc, ram_addr), val);
        break;
    case 4:
        stl_p(qemu_get_ram_ptr(uc, ram_addr), val);
        break;
    default:
        abort();
    }
    /* we remove the notdirty callback only if the code has been
       flushed */
    if (!cpu_physical_memory_is_clean(uc, ram_addr)) {
        CPUArchState *env = uc->current_cpu->env_ptr;
        tlb_set_dirty(env, uc->current_cpu->mem_io_vaddr);
    }
}

static bool notdirty_mem_accepts(void *opaque, hwaddr addr,
                                 unsigned size, bool is_write)
{
    return is_write;
}

static const MemoryRegionOps notdirty_mem_ops = {
    NULL,
    notdirty_mem_write,
    DEVICE_NATIVE_ENDIAN,
    {
        0, 0, false, notdirty_mem_accepts,
    },
};

static void io_mem_init(struct uc_struct* uc)
{
    memory_region_init_io(uc, &uc->io_mem_rom, &unassigned_mem_ops, NULL, NULL, UINT64_MAX);
    memory_region_init_io(uc, &uc->io_mem_unassigned, &unassigned_mem_ops, NULL,
                          NULL, UINT64_MAX);
    memory_region_init_io(uc, &uc->io_mem_notdirty, &notdirty_mem_ops, NULL,
                          NULL, UINT64_MAX);
    //memory_region_init_io(uc, &uc->io_mem_watch, &watch_mem_ops, NULL,
    //                      NULL, UINT64_MAX);
}

static subpage_t *subpage_init(AddressSpace *as, hwaddr base)
{
    subpage_t *mmio;

    mmio = g_malloc0(sizeof(subpage_t));

    mmio->as = as;
    mmio->base = base;
    memory_region_init_io(as->uc, &mmio->iomem, &subpage_ops, mmio,
            NULL, TARGET_PAGE_SIZE);
    mmio->iomem.subpage = true;
#if defined(DEBUG_SUBPAGE)
    printf("%s: %p base " TARGET_FMT_plx " len %08x\n", __func__,
            mmio, base, TARGET_PAGE_SIZE);
#endif
    subpage_register(mmio, 0, TARGET_PAGE_SIZE-1, PHYS_SECTION_UNASSIGNED);

    return mmio;
}

static uint16_t dummy_section(PhysPageMap *map, AddressSpace *as,
        MemoryRegion *mr)
{
    assert(as);

    MemoryRegionSection section = MemoryRegionSection_make(
        mr, as, 0,
        int128_2_64(),
        false,
        0
    );
<<<<<<< HEAD

=======
    
>>>>>>> 4099e0e8
    return phys_section_add(map, &section);
}

MemoryRegion *iotlb_to_region(AddressSpace *as, hwaddr index)
{
    return as->dispatch->map.sections[index & ~TARGET_PAGE_MASK].mr;
}

void phys_mem_clean(struct uc_struct* uc)
{
    AddressSpaceDispatch* d = uc->as.next_dispatch;
    g_free(d->map.sections);
    d->map.sections = NULL;
}

static void mem_begin(MemoryListener *listener)
{
    AddressSpace *as = container_of(listener, AddressSpace, dispatch_listener);
    AddressSpaceDispatch *d = g_new0(AddressSpaceDispatch, 1);
    uint16_t n;
    PhysPageEntry ppe = { 1, PHYS_MAP_NODE_NIL };
    struct uc_struct *uc = as->uc;

    n = dummy_section(&d->map, as, &uc->io_mem_unassigned);
    assert(n == PHYS_SECTION_UNASSIGNED);
    n = dummy_section(&d->map, as, &uc->io_mem_notdirty);
    assert(n == PHYS_SECTION_NOTDIRTY);
    n = dummy_section(&d->map, as, &uc->io_mem_rom);
    assert(n == PHYS_SECTION_ROM);
    // n = dummy_section(&d->map, as, &uc->io_mem_watch);
    // assert(n == PHYS_SECTION_WATCH);

    d->phys_map = ppe;
    d->as = as;
    as->next_dispatch = d;
}

static void mem_commit(MemoryListener *listener)
{
    AddressSpace *as = container_of(listener, AddressSpace, dispatch_listener);
    AddressSpaceDispatch *cur = as->dispatch;
    AddressSpaceDispatch *next = as->next_dispatch;

    phys_page_compact_all(next, next->map.nodes_nb);

    as->dispatch = next;

    if (cur) {
        phys_sections_free(&cur->map);
        g_free(cur);
    }
}

static void tcg_commit(MemoryListener *listener)
{
    struct uc_struct* uc = listener->address_space_filter->uc;

    /* since each CPU stores ram addresses in its TLB cache, we must
       reset the modified entries */
    /* XXX: slow ! */
    tlb_flush(uc->cpu, 1);
}

void address_space_init_dispatch(AddressSpace *as)
{
    MemoryListener ml = { 0 };

    ml.begin = mem_begin;
    ml.commit = mem_commit;
    ml.region_add = mem_add;
    ml.region_nop = mem_add;
    ml.priority = 0;

    as->dispatch = NULL;
    as->dispatch_listener = ml;
    memory_listener_register(as->uc, &as->dispatch_listener, as);
}

void address_space_unregister(AddressSpace *as)
{
    memory_listener_unregister(as->uc, &as->dispatch_listener);
}

void address_space_destroy_dispatch(AddressSpace *as)
{
    AddressSpaceDispatch *d = as->dispatch;

    memory_listener_unregister(as->uc, &as->dispatch_listener);
    g_free(d->map.nodes);
    g_free(d);

    if (as->dispatch != as->next_dispatch) {
        d = as->next_dispatch;
        g_free(d->map.nodes);
        g_free(d);
    }

    as->dispatch = NULL;
    as->next_dispatch = NULL;
}

static void memory_map_init(struct uc_struct *uc)
{
    uc->system_memory = g_malloc(sizeof(*(uc->system_memory)));
    memory_region_init(uc, uc->system_memory, "system", UINT64_MAX);
    address_space_init(uc, &uc->as, uc->system_memory, "memory");
}

void cpu_exec_init_all(struct uc_struct *uc)
{
    memory_map_init(uc);
    io_mem_init(uc);
}

MemoryRegion *get_system_memory(struct uc_struct *uc)
{
    return uc->system_memory;
}

/* physical memory access (slow version, mainly for debug) */
static void invalidate_and_set_dirty(struct uc_struct *uc, hwaddr addr,
        hwaddr length)
{
    if (cpu_physical_memory_range_includes_clean(uc, addr, length)) {
        tb_invalidate_phys_range(uc, addr, addr + length, 0);
    }
}

static int memory_access_size(MemoryRegion *mr, unsigned l, hwaddr addr)
{
    unsigned access_size_max = mr->ops->valid.max_access_size;

    /* Regions are assumed to support 1-4 byte accesses unless
       otherwise specified.  */
    if (access_size_max == 0) {
        access_size_max = 4;
    }

    /* Bound the maximum access by the alignment of the address.  */
    if (!mr->ops->impl.unaligned) {
        unsigned align_size_max = addr & (0-addr);
        if (align_size_max != 0 && align_size_max < access_size_max) {
            access_size_max = align_size_max;
        }
    }

    /* Don't attempt accesses larger than the maximum.  */
    if (l > access_size_max) {
        l = access_size_max;
    }
    if (l & (l - 1)) {
        l = 1 << (qemu_fls(l) - 1);
    }

    return l;
}

bool address_space_rw(AddressSpace *as, hwaddr addr, uint8_t *buf,
        int len, bool is_write)
{
    hwaddr l;
    uint8_t *ptr;
    uint64_t val;
    hwaddr addr1;
    MemoryRegion *mr;
    bool error = false;

    while (len > 0) {
        l = len;

        mr = address_space_translate(as, addr, &addr1, &l, is_write);
        if (!mr)
            return true;

        if (is_write) {
            if (!memory_access_is_direct(mr, is_write)) {
                l = memory_access_size(mr, l, addr1);
                /* XXX: could force current_cpu to NULL to avoid
                   potential bugs */
                switch (l) {
                    case 8:
                        /* 64 bit write access */
                        val = ldq_p(buf);
                        error |= io_mem_write(mr, addr1, val, 8);
                        break;
                    case 4:
                        /* 32 bit write access */
                        val = ldl_p(buf);
                        error |= io_mem_write(mr, addr1, val, 4);
                        break;
                    case 2:
                        /* 16 bit write access */
                        val = lduw_p(buf);
                        error |= io_mem_write(mr, addr1, val, 2);
                        break;
                    case 1:
                        /* 8 bit write access */
                        val = ldub_p(buf);
                        error |= io_mem_write(mr, addr1, val, 1);
                        break;
                    default:
                        abort();
                }
            } else {
                addr1 += memory_region_get_ram_addr(mr);
                /* RAM case */
                ptr = qemu_get_ram_ptr(as->uc, addr1);
                memcpy(ptr, buf, l);
                invalidate_and_set_dirty(as->uc, addr1, l);
            }
        } else {
            if (!memory_access_is_direct(mr, is_write)) {
                /* I/O case */
                l = memory_access_size(mr, l, addr1);

                switch (l) {
                    case 8:
                        /* 64 bit read access */
                        error |= io_mem_read(mr, addr1, &val, 8);
                        stq_p(buf, val);
                        break;
                    case 4:
                        /* 32 bit read access */
                        error |= io_mem_read(mr, addr1, &val, 4);
                        stl_p(buf, val);
                        break;
                    case 2:
                        /* 16 bit read access */
                        error |= io_mem_read(mr, addr1, &val, 2);
                        stw_p(buf, val);
                        break;
                    case 1:
                        /* 8 bit read access */
                        error |= io_mem_read(mr, addr1, &val, 1);
                        stb_p(buf, val);
                        break;
                    default:
                        abort();
                }
            } else {
                /* RAM case */
                ptr = qemu_get_ram_ptr(as->uc, mr->ram_addr + addr1);
                memcpy(buf, ptr, l);
            }
        }
        len -= l;
        buf += l;
        addr += l;
    }

    return error;
}

bool address_space_write(AddressSpace *as, hwaddr addr,
        const uint8_t *buf, int len)
{
    return address_space_rw(as, addr, (uint8_t *)buf, len, true);
}

bool address_space_read(AddressSpace *as, hwaddr addr, uint8_t *buf, int len)
{
    return address_space_rw(as, addr, buf, len, false);
}


bool cpu_physical_memory_rw(AddressSpace *as, hwaddr addr, uint8_t *buf,
        int len, int is_write)
{
    return address_space_rw(as, addr, buf, len, is_write);
}

enum write_rom_type {
    WRITE_DATA,
    FLUSH_CACHE,
};

static inline void cpu_physical_memory_write_rom_internal(AddressSpace *as,
        hwaddr addr, const uint8_t *buf, int len, enum write_rom_type type)
{
    hwaddr l;
    uint8_t *ptr;
    hwaddr addr1;
    MemoryRegion *mr;

    while (len > 0) {
        l = len;
        mr = address_space_translate(as, addr, &addr1, &l, true);

        addr1 += memory_region_get_ram_addr(mr);
        /* ROM/RAM case */
        ptr = qemu_get_ram_ptr(as->uc, addr1);
        switch (type) {
            case WRITE_DATA:
                memcpy(ptr, buf, l);
                invalidate_and_set_dirty(as->uc, addr1, l);
                break;
            case FLUSH_CACHE:
                flush_icache_range((uintptr_t)ptr, (uintptr_t)ptr + l);
                break;
        }

        len -= l;
        buf += l;
        addr += l;
    }
}

/* used for ROM loading : can write in RAM and ROM */
DEFAULT_VISIBILITY
void cpu_physical_memory_write_rom(AddressSpace *as, hwaddr addr,
        const uint8_t *buf, int len)
{
    cpu_physical_memory_write_rom_internal(as, addr, buf, len, WRITE_DATA);
}

void cpu_flush_icache_range(AddressSpace *as, hwaddr start, int len)
{
    /*
     * This function should do the same thing as an icache flush that was
     * triggered from within the guest. For TCG we are always cache coherent,
     * so there is no need to flush anything. For KVM / Xen we need to flush
     * the host's instruction cache at least.
     */
    if (tcg_enabled(as->uc)) {
        return;
    }

    cpu_physical_memory_write_rom_internal(as,
            start, NULL, len, FLUSH_CACHE);
}


bool address_space_access_valid(AddressSpace *as, hwaddr addr, int len, bool is_write)
{
    MemoryRegion *mr;
    hwaddr l, xlat;

    while (len > 0) {
        l = len;
        mr = address_space_translate(as, addr, &xlat, &l, is_write);
        if (!memory_access_is_direct(mr, is_write)) {
            l = memory_access_size(mr, l, addr);
            if (!memory_region_access_valid(mr, xlat, l, is_write)) {
                return false;
            }
        }

        len -= l;
        addr += l;
    }
    return true;
}

/* Map a physical memory region into a host virtual address.
 * May map a subset of the requested range, given by and returned in *plen.
 * May return NULL if resources needed to perform the mapping are exhausted.
 * Use only for reads OR writes - not for read-modify-write operations.
 */
void *address_space_map(AddressSpace *as,
        hwaddr addr,
        hwaddr *plen,
        bool is_write)
{
    hwaddr len = *plen;
    hwaddr done = 0;
    hwaddr l, xlat, base;
    MemoryRegion *mr, *this_mr;
    ram_addr_t raddr;

    if (len == 0) {
        return NULL;
    }

    l = len;
    mr = address_space_translate(as, addr, &xlat, &l, is_write);
    if (!memory_access_is_direct(mr, is_write)) {
        if (as->uc->bounce.buffer) {
            return NULL;
        }
        /* Avoid unbounded allocations */
        l = MIN(l, TARGET_PAGE_SIZE);
        as->uc->bounce.buffer = qemu_memalign(TARGET_PAGE_SIZE, l);
        as->uc->bounce.addr = addr;
        as->uc->bounce.len = l;

        as->uc->bounce.mr = mr;
        if (!is_write) {
            address_space_read(as, addr, as->uc->bounce.buffer, l);
        }

        *plen = l;
        return as->uc->bounce.buffer;
    }

    base = xlat;
    raddr = memory_region_get_ram_addr(mr);

    for (;;) {
        len -= l;
        addr += l;
        done += l;
        if (len == 0) {
            break;
        }

        l = len;
        this_mr = address_space_translate(as, addr, &xlat, &l, is_write);
        if (this_mr != mr || xlat != base + done) {
            break;
        }
    }

    *plen = done;
    return qemu_ram_ptr_length(as->uc, raddr + base, plen);
}

/* Unmaps a memory region previously mapped by address_space_map().
 * Will also mark the memory as dirty if is_write == 1.  access_len gives
 * the amount of memory that was actually read or written by the caller.
 */
void address_space_unmap(AddressSpace *as, void *buffer, hwaddr len,
        int is_write, hwaddr access_len)
{
    if (buffer != as->uc->bounce.buffer) {
        MemoryRegion *mr;
        ram_addr_t addr1;

        mr = qemu_ram_addr_from_host(as->uc, buffer, &addr1);
        assert(mr != NULL);
        if (is_write) {
            invalidate_and_set_dirty(as->uc, addr1, access_len);
        }
        return;
    }
    if (is_write) {
        address_space_write(as, as->uc->bounce.addr, as->uc->bounce.buffer, access_len);
    }
    qemu_vfree(as->uc->bounce.buffer);
    as->uc->bounce.buffer = NULL;
}

void *cpu_physical_memory_map(AddressSpace *as, hwaddr addr,
        hwaddr *plen,
        int is_write)
{
    return address_space_map(as, addr, plen, is_write);
}

void cpu_physical_memory_unmap(AddressSpace *as, void *buffer, hwaddr len,
        int is_write, hwaddr access_len)
{
    address_space_unmap(as, buffer, len, is_write, access_len);
}

/* warning: addr must be aligned */
static inline uint32_t ldl_phys_internal(AddressSpace *as, hwaddr addr,
        enum device_endian endian)
{
    uint8_t *ptr;
    uint64_t val;
    MemoryRegion *mr;
    hwaddr l = 4;
    hwaddr addr1;

    mr = address_space_translate(as, addr, &addr1, &l, false);
    if (l < 4 || !memory_access_is_direct(mr, false)) {
        /* I/O case */
        io_mem_read(mr, addr1, &val, 4);
#if defined(TARGET_WORDS_BIGENDIAN)
        if (endian == DEVICE_LITTLE_ENDIAN) {
            val = bswap32(val);
        }
#else
        if (endian == DEVICE_BIG_ENDIAN) {
            val = bswap32(val);
        }
#endif
    } else {
        /* RAM case */
        ptr = qemu_get_ram_ptr(as->uc, (memory_region_get_ram_addr(mr)
                    & TARGET_PAGE_MASK)
                + addr1);
        switch (endian) {
            case DEVICE_LITTLE_ENDIAN:
                val = ldl_le_p(ptr);
                break;
            case DEVICE_BIG_ENDIAN:
                val = ldl_be_p(ptr);
                break;
            default:
                val = ldl_p(ptr);
                break;
        }
    }
    return val;
}

uint32_t ldl_phys(AddressSpace *as, hwaddr addr)
{
    return ldl_phys_internal(as, addr, DEVICE_NATIVE_ENDIAN);
}

uint32_t ldl_le_phys(AddressSpace *as, hwaddr addr)
{
    return ldl_phys_internal(as, addr, DEVICE_LITTLE_ENDIAN);
}

uint32_t ldl_be_phys(AddressSpace *as, hwaddr addr)
{
    return ldl_phys_internal(as, addr, DEVICE_BIG_ENDIAN);
}

/* warning: addr must be aligned */
static inline uint64_t ldq_phys_internal(AddressSpace *as, hwaddr addr,
        enum device_endian endian)
{
    uint8_t *ptr;
    uint64_t val;
    MemoryRegion *mr;
    hwaddr l = 8;
    hwaddr addr1;

    mr = address_space_translate(as, addr, &addr1, &l,
            false);
    if (l < 8 || !memory_access_is_direct(mr, false)) {
        /* I/O case */
        io_mem_read(mr, addr1, &val, 8);
#if defined(TARGET_WORDS_BIGENDIAN)
        if (endian == DEVICE_LITTLE_ENDIAN) {
            val = bswap64(val);
        }
#else
        if (endian == DEVICE_BIG_ENDIAN) {
            val = bswap64(val);
        }
#endif
    } else {
        /* RAM case */
        ptr = qemu_get_ram_ptr(as->uc, (memory_region_get_ram_addr(mr)
                    & TARGET_PAGE_MASK)
                + addr1);
        switch (endian) {
            case DEVICE_LITTLE_ENDIAN:
                val = ldq_le_p(ptr);
                break;
            case DEVICE_BIG_ENDIAN:
                val = ldq_be_p(ptr);
                break;
            default:
                val = ldq_p(ptr);
                break;
        }
    }
    return val;
}

uint64_t ldq_phys(AddressSpace *as, hwaddr addr)
{
    return ldq_phys_internal(as, addr, DEVICE_NATIVE_ENDIAN);
}

uint64_t ldq_le_phys(AddressSpace *as, hwaddr addr)
{
    return ldq_phys_internal(as, addr, DEVICE_LITTLE_ENDIAN);
}

uint64_t ldq_be_phys(AddressSpace *as, hwaddr addr)
{
    return ldq_phys_internal(as, addr, DEVICE_BIG_ENDIAN);
}

/* XXX: optimize */
uint32_t ldub_phys(AddressSpace *as, hwaddr addr)
{
    uint8_t val;
    address_space_rw(as, addr, &val, 1, 0);
    return val;
}

/* warning: addr must be aligned */
static inline uint32_t lduw_phys_internal(AddressSpace *as, hwaddr addr,
        enum device_endian endian)
{
    uint8_t *ptr;
    uint64_t val;
    MemoryRegion *mr;
    hwaddr l = 2;
    hwaddr addr1;

    mr = address_space_translate(as, addr, &addr1, &l,
            false);
    if (l < 2 || !memory_access_is_direct(mr, false)) {
        /* I/O case */
        io_mem_read(mr, addr1, &val, 2);
#if defined(TARGET_WORDS_BIGENDIAN)
        if (endian == DEVICE_LITTLE_ENDIAN) {
            val = bswap16(val);
        }
#else
        if (endian == DEVICE_BIG_ENDIAN) {
            val = bswap16(val);
        }
#endif
    } else {
        /* RAM case */
        ptr = qemu_get_ram_ptr(as->uc, (memory_region_get_ram_addr(mr)
                    & TARGET_PAGE_MASK)
                + addr1);
        switch (endian) {
            case DEVICE_LITTLE_ENDIAN:
                val = lduw_le_p(ptr);
                break;
            case DEVICE_BIG_ENDIAN:
                val = lduw_be_p(ptr);
                break;
            default:
                val = lduw_p(ptr);
                break;
        }
    }
    return val;
}

uint32_t lduw_phys(AddressSpace *as, hwaddr addr)
{
    return lduw_phys_internal(as, addr, DEVICE_NATIVE_ENDIAN);
}

uint32_t lduw_le_phys(AddressSpace *as, hwaddr addr)
{
    return lduw_phys_internal(as, addr, DEVICE_LITTLE_ENDIAN);
}

uint32_t lduw_be_phys(AddressSpace *as, hwaddr addr)
{
    return lduw_phys_internal(as, addr, DEVICE_BIG_ENDIAN);
}

/* warning: addr must be aligned. The ram page is not masked as dirty
   and the code inside is not invalidated. It is useful if the dirty
   bits are used to track modified PTEs */
void stl_phys_notdirty(AddressSpace *as, hwaddr addr, uint32_t val)
{
    uint8_t *ptr;
    MemoryRegion *mr;
    hwaddr l = 4;
    hwaddr addr1;

    mr = address_space_translate(as, addr, &addr1, &l,
            true);
    if (l < 4 || !memory_access_is_direct(mr, true)) {
        io_mem_write(mr, addr1, val, 4);
    } else {
        addr1 += memory_region_get_ram_addr(mr) & TARGET_PAGE_MASK;
        ptr = qemu_get_ram_ptr(as->uc, addr1);
        stl_p(ptr, val);
    }
}

/* warning: addr must be aligned */
static inline void stl_phys_internal(AddressSpace *as,
        hwaddr addr, uint32_t val,
        enum device_endian endian)
{
    uint8_t *ptr;
    MemoryRegion *mr;
    hwaddr l = 4;
    hwaddr addr1;

    mr = address_space_translate(as, addr, &addr1, &l,
            true);
    if (l < 4 || !memory_access_is_direct(mr, true)) {
#if defined(TARGET_WORDS_BIGENDIAN)
        if (endian == DEVICE_LITTLE_ENDIAN) {
            val = bswap32(val);
        }
#else
        if (endian == DEVICE_BIG_ENDIAN) {
            val = bswap32(val);
        }
#endif
        io_mem_write(mr, addr1, val, 4);
    } else {
        /* RAM case */
        addr1 += memory_region_get_ram_addr(mr) & TARGET_PAGE_MASK;
        ptr = qemu_get_ram_ptr(as->uc, addr1);
        switch (endian) {
            case DEVICE_LITTLE_ENDIAN:
                stl_le_p(ptr, val);
                break;
            case DEVICE_BIG_ENDIAN:
                stl_be_p(ptr, val);
                break;
            default:
                stl_p(ptr, val);
                break;
        }
        invalidate_and_set_dirty(mr->uc, addr1, 4);
    }
}

void stl_phys(AddressSpace *as, hwaddr addr, uint32_t val)
{
    stl_phys_internal(as, addr, val, DEVICE_NATIVE_ENDIAN);
}

void stl_le_phys(AddressSpace *as, hwaddr addr, uint32_t val)
{
    stl_phys_internal(as, addr, val, DEVICE_LITTLE_ENDIAN);
}

void stl_be_phys(AddressSpace *as, hwaddr addr, uint32_t val)
{
    stl_phys_internal(as, addr, val, DEVICE_BIG_ENDIAN);
}

/* XXX: optimize */
void stb_phys(AddressSpace *as, hwaddr addr, uint32_t val)
{
    uint8_t v = val;
    address_space_rw(as, addr, &v, 1, 1);
}

/* warning: addr must be aligned */
static inline void stw_phys_internal(AddressSpace *as,
        hwaddr addr, uint32_t val,
        enum device_endian endian)
{
    uint8_t *ptr;
    MemoryRegion *mr;
    hwaddr l = 2;
    hwaddr addr1;

    mr = address_space_translate(as, addr, &addr1, &l, true);
    if (l < 2 || !memory_access_is_direct(mr, true)) {
#if defined(TARGET_WORDS_BIGENDIAN)
        if (endian == DEVICE_LITTLE_ENDIAN) {
            val = bswap16(val);
        }
#else
        if (endian == DEVICE_BIG_ENDIAN) {
            val = bswap16(val);
        }
#endif
        io_mem_write(mr, addr1, val, 2);
    } else {
        /* RAM case */
        addr1 += memory_region_get_ram_addr(mr) & TARGET_PAGE_MASK;
        ptr = qemu_get_ram_ptr(as->uc, addr1);
        switch (endian) {
            case DEVICE_LITTLE_ENDIAN:
                stw_le_p(ptr, val);
                break;
            case DEVICE_BIG_ENDIAN:
                stw_be_p(ptr, val);
                break;
            default:
                stw_p(ptr, val);
                break;
        }
        invalidate_and_set_dirty(as->uc, addr1, 2);
    }
}

void stw_phys(AddressSpace *as, hwaddr addr, uint32_t val)
{
    stw_phys_internal(as, addr, val, DEVICE_NATIVE_ENDIAN);
}

void stw_le_phys(AddressSpace *as, hwaddr addr, uint32_t val)
{
    stw_phys_internal(as, addr, val, DEVICE_LITTLE_ENDIAN);
}

void stw_be_phys(AddressSpace *as, hwaddr addr, uint32_t val)
{
    stw_phys_internal(as, addr, val, DEVICE_BIG_ENDIAN);
}

/* XXX: optimize */
void stq_phys(AddressSpace *as, hwaddr addr, uint64_t val)
{
    val = tswap64(val);
    address_space_rw(as, addr, (void *) &val, 8, 1);
}

void stq_le_phys(AddressSpace *as, hwaddr addr, uint64_t val)
{
    val = cpu_to_le64(val);
    address_space_rw(as, addr, (void *) &val, 8, 1);
}

void stq_be_phys(AddressSpace *as, hwaddr addr, uint64_t val)
{
    val = cpu_to_be64(val);
    address_space_rw(as, addr, (void *) &val, 8, 1);
}

/* virtual memory access for debug (includes writing to ROM) */
int cpu_memory_rw_debug(CPUState *cpu, target_ulong addr,
        uint8_t *buf, int len, int is_write)
{
    int l;
    hwaddr phys_addr;
    target_ulong page;

    while (len > 0) {
        page = addr & TARGET_PAGE_MASK;
        phys_addr = cpu_get_phys_page_debug(cpu, page);
        /* if no physical page mapped, return an error */
        if (phys_addr == -1)
            return -1;
        l = (page + TARGET_PAGE_SIZE) - addr;
        if (l > len)
            l = len;
        phys_addr += (addr & ~TARGET_PAGE_MASK);
        if (is_write) {
            cpu_physical_memory_write_rom(cpu->as, phys_addr, buf, l);
        } else {
            address_space_rw(cpu->as, phys_addr, buf, l, 0);
        }
        len -= l;
        buf += l;
        addr += l;
    }
    return 0;
}

/*
 * A helper function for the _utterly broken_ virtio device model to find out if
 * it's running on a big endian machine. Don't do this at home kids!
 */
bool target_words_bigendian(void);
bool target_words_bigendian(void)
{
#if defined(TARGET_WORDS_BIGENDIAN)
    return true;
#else
    return false;
#endif
}

bool cpu_physical_memory_is_io(AddressSpace *as, hwaddr phys_addr)
{
    MemoryRegion*mr;
    hwaddr l = 1;

    mr = address_space_translate(as, phys_addr, &phys_addr, &l, false);

    return !(memory_region_is_ram(mr));
}

void qemu_ram_foreach_block(struct uc_struct *uc, RAMBlockIterFunc func, void *opaque)
{
    RAMBlock *block;

    QTAILQ_FOREACH(block, &uc->ram_list.blocks, next) {
        func(block->host, block->offset, block->length, opaque);
    }
}<|MERGE_RESOLUTION|>--- conflicted
+++ resolved
@@ -1170,11 +1170,7 @@
         false,
         0
     );
-<<<<<<< HEAD
-
-=======
     
->>>>>>> 4099e0e8
     return phys_section_add(map, &section);
 }
 
