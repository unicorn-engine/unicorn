--- conflicted
+++ resolved
@@ -24,10 +24,6 @@
 //#include "cpu-models.h"
 #include "mmu-hash32.h"
 #include "mmu-hash64.h"
-<<<<<<< HEAD
-#include "qapi/visitor.h"
-=======
->>>>>>> 4099e0e8
 
 //#define PPC_DUMP_CPU
 //#define PPC_DEBUG_SPR
@@ -1509,22 +1505,6 @@
 /*****************************************************************************/
 /* Exception vectors models                                                  */
 static void init_excp_4xx_real (CPUPPCState *env)
-<<<<<<< HEAD
-{
-#if !defined(CONFIG_USER_ONLY)
-    env->excp_vectors[POWERPC_EXCP_CRITICAL] = 0x00000100;
-    env->excp_vectors[POWERPC_EXCP_MCHECK]   = 0x00000200;
-    env->excp_vectors[POWERPC_EXCP_EXTERNAL] = 0x00000500;
-    env->excp_vectors[POWERPC_EXCP_ALIGN]    = 0x00000600;
-    env->excp_vectors[POWERPC_EXCP_PROGRAM]  = 0x00000700;
-    env->excp_vectors[POWERPC_EXCP_SYSCALL]  = 0x00000C00;
-    env->excp_vectors[POWERPC_EXCP_PIT]      = 0x00001000;
-    env->excp_vectors[POWERPC_EXCP_FIT]      = 0x00001010;
-    env->excp_vectors[POWERPC_EXCP_WDT]      = 0x00001020;
-    env->excp_vectors[POWERPC_EXCP_DEBUG]    = 0x00002000;
-    env->ivor_mask = 0x0000FFF0UL;
-    env->ivpr_mask = 0xFFFF0000UL;
-=======
 {
 #if !defined(CONFIG_USER_ONLY)
     env->excp_vectors[POWERPC_EXCP_CRITICAL] = 0x00000100;
@@ -1544,62 +1524,6 @@
 #endif
 }
 
-static void init_excp_4xx_softmmu (CPUPPCState *env)
-{
-#if !defined(CONFIG_USER_ONLY)
-    env->excp_vectors[POWERPC_EXCP_CRITICAL] = 0x00000100;
-    env->excp_vectors[POWERPC_EXCP_MCHECK]   = 0x00000200;
-    env->excp_vectors[POWERPC_EXCP_DSI]      = 0x00000300;
-    env->excp_vectors[POWERPC_EXCP_ISI]      = 0x00000400;
-    env->excp_vectors[POWERPC_EXCP_EXTERNAL] = 0x00000500;
-    env->excp_vectors[POWERPC_EXCP_ALIGN]    = 0x00000600;
-    env->excp_vectors[POWERPC_EXCP_PROGRAM]  = 0x00000700;
-    env->excp_vectors[POWERPC_EXCP_SYSCALL]  = 0x00000C00;
-    env->excp_vectors[POWERPC_EXCP_PIT]      = 0x00001000;
-    env->excp_vectors[POWERPC_EXCP_FIT]      = 0x00001010;
-    env->excp_vectors[POWERPC_EXCP_WDT]      = 0x00001020;
-    env->excp_vectors[POWERPC_EXCP_DTLB]     = 0x00001100;
-    env->excp_vectors[POWERPC_EXCP_ITLB]     = 0x00001200;
-    env->excp_vectors[POWERPC_EXCP_DEBUG]    = 0x00002000;
-    env->ivor_mask = 0x0000FFF0UL;
-    env->ivpr_mask = 0xFFFF0000UL;
-    /* Hardware reset vector */
-    env->hreset_vector = 0xFFFFFFFCUL;
-#endif
-}
-
-static void init_excp_e200(CPUPPCState *env, target_ulong ivpr_mask)
-{
-#if !defined(CONFIG_USER_ONLY)
-    env->excp_vectors[POWERPC_EXCP_RESET]    = 0x00000FFC;
-    env->excp_vectors[POWERPC_EXCP_CRITICAL] = 0x00000000;
-    env->excp_vectors[POWERPC_EXCP_MCHECK]   = 0x00000000;
-    env->excp_vectors[POWERPC_EXCP_DSI]      = 0x00000000;
-    env->excp_vectors[POWERPC_EXCP_ISI]      = 0x00000000;
-    env->excp_vectors[POWERPC_EXCP_EXTERNAL] = 0x00000000;
-    env->excp_vectors[POWERPC_EXCP_ALIGN]    = 0x00000000;
-    env->excp_vectors[POWERPC_EXCP_PROGRAM]  = 0x00000000;
-    env->excp_vectors[POWERPC_EXCP_FPU]      = 0x00000000;
-    env->excp_vectors[POWERPC_EXCP_SYSCALL]  = 0x00000000;
-    env->excp_vectors[POWERPC_EXCP_APU]      = 0x00000000;
-    env->excp_vectors[POWERPC_EXCP_DECR]     = 0x00000000;
-    env->excp_vectors[POWERPC_EXCP_FIT]      = 0x00000000;
-    env->excp_vectors[POWERPC_EXCP_WDT]      = 0x00000000;
-    env->excp_vectors[POWERPC_EXCP_DTLB]     = 0x00000000;
-    env->excp_vectors[POWERPC_EXCP_ITLB]     = 0x00000000;
-    env->excp_vectors[POWERPC_EXCP_DEBUG]    = 0x00000000;
-    env->excp_vectors[POWERPC_EXCP_SPEU]     = 0x00000000;
-    env->excp_vectors[POWERPC_EXCP_EFPDI]    = 0x00000000;
-    env->excp_vectors[POWERPC_EXCP_EFPRI]    = 0x00000000;
-    env->ivor_mask = 0x0000FFF7UL;
-    env->ivpr_mask = ivpr_mask;
->>>>>>> 4099e0e8
-    /* Hardware reset vector */
-    env->hreset_vector = 0xFFFFFFFCUL;
-#endif
-}
-
-<<<<<<< HEAD
 static void init_excp_4xx_softmmu (CPUPPCState *env)
 {
 #if !defined(CONFIG_USER_ONLY)
@@ -1689,70 +1613,6 @@
 /*****************************************************************************/
 /* PowerPC implementations definitions                                       */
 
-#define POWERPC_FAMILY(_name)                                               \
-    static void                                                             \
-    glue(glue(ppc_, _name), _cpu_family_class_init)(struct uc_struct* uc,ObjectClass *, void *); \
-                                                                            \
-    static const TypeInfo                                                   \
-    glue(glue(ppc_, _name), _cpu_family_type_info) = {                      \
-        .name = stringify(_name) "-family-" TYPE_POWERPC_CPU,               \
-        .parent = TYPE_POWERPC_CPU,                                         \
-        .abstract = true,                                                   \
-        .class_init = glue(glue(ppc_, _name), _cpu_family_class_init),      \
-    };                                                                      \
-                                                                            \
-    static void glue(glue(ppc_, _name), _cpu_family_register_types)(struct uc_struct* uc)   \
-    {                                                                       \
-        type_register_static(uc,                                               \
-            &glue(glue(ppc_, _name), _cpu_family_type_info));               \
-    }                                                                       \
-                                                                            \
-    type_init(glue(glue(ppc_, _name), _cpu_family_register_types))          \
-                                                                            \
-    static void glue(glue(ppc_, _name), _cpu_family_class_init)
-
-void init_proc_401 (CPUPPCState *env)
-{
-    gen_spr_40x(env);
-    gen_spr_401_403(env);
-    gen_spr_401(env);
-    init_excp_4xx_real(env);
-=======
-
-#if defined (TARGET_PPC64)
-static void init_excp_970 (CPUPPCState *env)
-{
-#if !defined(CONFIG_USER_ONLY)
-    env->excp_vectors[POWERPC_EXCP_RESET]    = 0x00000100;
-    env->excp_vectors[POWERPC_EXCP_MCHECK]   = 0x00000200;
-    env->excp_vectors[POWERPC_EXCP_DSI]      = 0x00000300;
-    env->excp_vectors[POWERPC_EXCP_DSEG]     = 0x00000380;
-    env->excp_vectors[POWERPC_EXCP_ISI]      = 0x00000400;
-    env->excp_vectors[POWERPC_EXCP_ISEG]     = 0x00000480;
-    env->excp_vectors[POWERPC_EXCP_EXTERNAL] = 0x00000500;
-    env->excp_vectors[POWERPC_EXCP_ALIGN]    = 0x00000600;
-    env->excp_vectors[POWERPC_EXCP_PROGRAM]  = 0x00000700;
-    env->excp_vectors[POWERPC_EXCP_FPU]      = 0x00000800;
-    env->excp_vectors[POWERPC_EXCP_DECR]     = 0x00000900;
-    env->excp_vectors[POWERPC_EXCP_HDECR]    = 0x00000980;
-    env->excp_vectors[POWERPC_EXCP_SYSCALL]  = 0x00000C00;
-    env->excp_vectors[POWERPC_EXCP_TRACE]    = 0x00000D00;
-    env->excp_vectors[POWERPC_EXCP_PERFM]    = 0x00000F00;
-    env->excp_vectors[POWERPC_EXCP_VPU]      = 0x00000F20;
-    env->excp_vectors[POWERPC_EXCP_IABR]     = 0x00001300;
-    env->excp_vectors[POWERPC_EXCP_MAINT]    = 0x00001600;
-    env->excp_vectors[POWERPC_EXCP_VPUA]     = 0x00001700;
-    env->excp_vectors[POWERPC_EXCP_THERM]    = 0x00001800;
-    /* Hardware reset vector */
-    env->hreset_vector = 0x0000000000000100ULL;
-#endif
-}
-
-#endif
-
-/*****************************************************************************/
-/* PowerPC implementations definitions                                       */
-
 void init_proc_401 (CPUPPCState *env)
 {
     gen_spr_40x(env);
@@ -1764,42 +1624,6 @@
     /* Allocate hardware IRQ controller */
     //ppc40x_irq_init(env);
 
-    SET_FIT_PERIOD(12, 16, 20, 24);
-    SET_WDT_PERIOD(16, 20, 24, 28);
-}
-
-void init_proc_405 (CPUPPCState *env)
-{
-    /* Time base */
-    gen_tbl(env);
-    gen_spr_40x(env);
-    gen_spr_405(env);
-    /* Bus access control */
-    /* not emulated, as QEMU never does speculative access */
-    spr_register(env, SPR_40x_SGR, "SGR",
-                 SPR_NOACCESS, SPR_NOACCESS,
-                 &spr_read_generic, &spr_write_generic,
-                 0xFFFFFFFF);
-    /* not emulated, as QEMU do not emulate caches */
-    spr_register(env, SPR_40x_DCWR, "DCWR",
-                 SPR_NOACCESS, SPR_NOACCESS,
-                 &spr_read_generic, &spr_write_generic,
-                 0x00000000);
-    /* Memory management */
-#if !defined(CONFIG_USER_ONLY)
-    env->nb_tlb = 64;
-    env->nb_ways = 1;
-    env->id_tlbs = 0;
-    env->tlb_type = TLB_EMB;
-#endif
-    init_excp_4xx_softmmu(env);
->>>>>>> 4099e0e8
-    env->dcache_line_size = 32;
-    env->icache_line_size = 32;
-    /* Allocate hardware IRQ controller */
-    //ppc40x_irq_init(env);
-
-<<<<<<< HEAD
     SET_FIT_PERIOD(12, 16, 20, 24);
     SET_WDT_PERIOD(16, 20, 24, 28);
 }
@@ -1872,46 +1696,6 @@
 };
 
 
-=======
-    SET_FIT_PERIOD(8, 12, 16, 20);
-    SET_WDT_PERIOD(16, 20, 24, 28);
-}
-
-#if !defined(CONFIG_USER_ONLY)
-static void spr_write_mas73(void *opaque, int sprn, int gprn)
-{
-    TCGContext* tcg_ctx = ((DisasContext*)opaque)->uc->tcg_ctx;
-    TCGv val = tcg_temp_new(tcg_ctx);
-    tcg_gen_ext32u_tl(tcg_ctx,val,tcg_ctx->ppc_cpu_gpr[gprn]);
-    gen_store_spr(tcg_ctx,SPR_BOOKE_MAS3, val);
-    tcg_gen_shri_tl(tcg_ctx,val,tcg_ctx->ppc_cpu_gpr[gprn], 32);
-    gen_store_spr(tcg_ctx,SPR_BOOKE_MAS7, val);
-    tcg_temp_free(tcg_ctx,val);
-}
-
-static void spr_read_mas73(void *opaque, int gprn, int sprn)
-{
-    TCGContext* tcg_ctx = ((DisasContext*)opaque)->uc->tcg_ctx;
-    TCGv mas7 = tcg_temp_new(tcg_ctx);
-    TCGv mas3 = tcg_temp_new(tcg_ctx);
-    gen_load_spr(tcg_ctx,mas7, SPR_BOOKE_MAS7);
-    tcg_gen_shli_tl(tcg_ctx,mas7, mas7, 32);
-    gen_load_spr(tcg_ctx,mas3, SPR_BOOKE_MAS3);
-    tcg_gen_or_tl(tcg_ctx,tcg_ctx->ppc_cpu_gpr[gprn], mas3, mas7);
-    tcg_temp_free(tcg_ctx,mas3);
-    tcg_temp_free(tcg_ctx,mas7);
-}
-
-#endif
-enum fsl_e500_version {
-    fsl_e500v1,
-    fsl_e500v2,
-    fsl_e500mc,
-    fsl_e5500,
-};
-
-
->>>>>>> 4099e0e8
 static void init_proc_e500 (CPUPPCState *env, int version)
 {
     PowerPCCPU *cpu = ppc_env_get_cpu(env);
@@ -2179,19 +1963,11 @@
     TCGContext* tcg_ctx = ((DisasContext*)opaque)->uc->tcg_ctx;
     TCGv spr_up = tcg_temp_new(tcg_ctx);
     TCGv spr = tcg_temp_new(tcg_ctx);
-<<<<<<< HEAD
 
     gen_load_spr(tcg_ctx,spr, sprn - 1);
     tcg_gen_shri_tl(tcg_ctx,spr_up, spr, 32);
     tcg_gen_ext32u_tl(tcg_ctx,tcg_ctx->ppc_cpu_gpr[gprn], spr_up);
 
-=======
-
-    gen_load_spr(tcg_ctx,spr, sprn - 1);
-    tcg_gen_shri_tl(tcg_ctx,spr_up, spr, 32);
-    tcg_gen_ext32u_tl(tcg_ctx,tcg_ctx->ppc_cpu_gpr[gprn], spr_up);
-
->>>>>>> 4099e0e8
     tcg_temp_free(tcg_ctx,spr);
     tcg_temp_free(tcg_ctx,spr_up);
 }
@@ -2801,7 +2577,6 @@
     PPC_DIRECT   = 0, /* Opcode routine        */
     PPC_INDIRECT = 1, /* Indirect opcode table */
 };
-<<<<<<< HEAD
 
 #define PPC_OPCODE_MASK 0x3
 
@@ -2883,89 +2658,6 @@
             return -1;
         }
     }
-=======
-
-#define PPC_OPCODE_MASK 0x3
-
-int is_indirect_opcode (void *handler)
-{
-    return ((uintptr_t)handler & PPC_OPCODE_MASK) == PPC_INDIRECT;
-}
-
-opc_handler_t **ind_table(void *handler)
-{
-    return (opc_handler_t **)((uintptr_t)handler & ~PPC_OPCODE_MASK);
-}
-
-/* Instruction table creation */
-/* Opcodes tables creation */
-void fill_new_table (opc_handler_t **table, int len)
-{
-    int i;
-
-    for (i = 0; i < len; i++)
-        table[i] = &invalid_handler;
-}
-
-static int create_new_table (opc_handler_t **table, unsigned char idx)
-{
-    opc_handler_t **tmp;
-
-    tmp = g_new(opc_handler_t *, PPC_CPU_INDIRECT_OPCODES_LEN);
-    fill_new_table(tmp, PPC_CPU_INDIRECT_OPCODES_LEN);
-    table[idx] = (opc_handler_t *)((uintptr_t)tmp | PPC_INDIRECT);
-
-    return 0;
-}
-
-static int insert_in_table (opc_handler_t **table, unsigned char idx,
-                            opc_handler_t *handler)
-{
-    if (table[idx] != &invalid_handler)
-        return -1;
-    table[idx] = handler;
-
-    return 0;
-}
-
-static int register_direct_insn (opc_handler_t **ppc_opcodes,
-                                 unsigned char idx, opc_handler_t *handler)
-{
-    if (insert_in_table(ppc_opcodes, idx, handler) < 0) {
-        printf("*** ERROR: opcode %02x already assigned in main "
-               "opcode table\n", idx);
-#if defined(DO_PPC_STATISTICS) || defined(PPC_DUMP_CPU)
-        printf("           Registered handler '%s' - new handler '%s'\n",
-               ppc_opcodes[idx]->oname, handler->oname);
-#endif
-        return -1;
-    }
-
-    return 0;
-}
-
-static int register_ind_in_table (opc_handler_t **table,
-                                  unsigned char idx1, unsigned char idx2,
-                                  opc_handler_t *handler)
-{
-    if (table[idx1] == &invalid_handler) {
-        if (create_new_table(table, idx1) < 0) {
-            printf("*** ERROR: unable to create indirect table "
-                   "idx=%02x\n", idx1);
-            return -1;
-        }
-    } else {
-        if (!is_indirect_opcode(table[idx1])) {
-            printf("*** ERROR: idx %02x already assigned to a direct "
-                   "opcode\n", idx1);
-#if defined(DO_PPC_STATISTICS) || defined(PPC_DUMP_CPU)
-            printf("           Registered handler '%s' - new handler '%s'\n",
-                   ind_table(table[idx1])[idx2]->oname, handler->oname);
-#endif
-            return -1;
-        }
-    }
->>>>>>> 4099e0e8
     if (handler != NULL &&
         insert_in_table(ind_table(table[idx1]), idx2, handler) < 0) {
         printf("*** ERROR: opcode %02x already assigned in "
@@ -3140,7 +2832,6 @@
 }
  #endif
 
-<<<<<<< HEAD
 
 
 static inline bool ppc_cpu_is_valid(PowerPCCPUClass *pcc)
@@ -3156,25 +2847,6 @@
 
 
 #include <ctype.h>
-
-//static ObjectClass *ppc_cpu_class_by_name(struct uc_struct *uc,const char *name);
-=======
-
-
-static inline bool ppc_cpu_is_valid(PowerPCCPUClass *pcc)
-{
-#ifdef TARGET_PPCEMB
-    return pcc->mmu_model == POWERPC_MMU_BOOKE ||
-           pcc->mmu_model == POWERPC_MMU_SOFT_4xx ||
-           pcc->mmu_model == POWERPC_MMU_SOFT_4xx_Z;
-#else
-    return true;
-#endif
-}
-
-
-#include <ctype.h>
->>>>>>> 4099e0e8
 
 /* CPUClass::reset() */
 void ppc_cpu_reset(CPUState *s)
