--- conflicted
+++ resolved
@@ -4,26 +4,10 @@
 script:
   - |
     if [[ "$TRAVIS_OS_NAME" == "windows" ]]; then
-<<<<<<< HEAD
         choco install cygwin cyg-get && \
         cyg-get.bat default autoconf automake make gcc-core clang pkg-config libpcre-devel cmake python27-setuptools ruby wget && \
         export SHELLOPTS && set -o igncr \
         cmd.exe //C "C:\\tools\\cygwin\\bin\\bash.exe -lc 'cd /cygdrive/$TRAVIS_BUILD_DIR; make header; make; ./install-cmocka-linux.sh; export PATH="$PATH":/cygdrive/$TRAVIS_BUILD_DIR:/cygdrive/$TRAVIS_BUILD_DIR/cmocka/src; make test'" 
-=======
-        if [[ "$TRAVIS_COMPILER" == "clang" ]]; then
-           choco install cygwin cyg-get && \
-           cyg-get.bat default autoconf automake make gcc-core clang pkg-config libpcre-devel cmake python27-setuptools ruby wget && \
-           export SHELLOPTS && set -o igncr && \
-           cmd.exe //C "C:\\tools\\cygwin\\bin\\bash.exe -lc 'cd /cygdrive/$TRAVIS_BUILD_DIR; make header; make'" 
-        else
-           choco install cygwin cyg-get && \
-           cyg-get.bat default autoconf automake make gcc-core clang pkg-config libpcre-devel cmake python27-setuptools ruby wget && \
-           export SHELLOPTS && set -o igncr && \
-           cmd.exe //C "C:\\tools\\cygwin\\bin\\bash.exe -lc 'cd /cygdrive/$TRAVIS_BUILD_DIR; make header; make; ./install-cmocka-linux.sh; export PATH="$PATH":/cygdrive/$TRAVIS_BUILD_DIR:/cygdrive/$TRAVIS_BUILD_DIR/cmocka/src; make test'"
-        fi 
-    elif [[ "$TRAVIS_CPU_ARCH" == "arm64" ]]; then
-        make header && make && make -C tests/unit test && make -C tests/regress test
->>>>>>> 770d5679
     else
         make header && make && make -C bindings/go && make -C bindings/go test && make test    
     fi
@@ -48,50 +32,20 @@
       osx_image: xcode10.1
       python: 3.7
       compiler: clang
-<<<<<<< HEAD
       language: c
       env:
         - PATH=$PATH:/usr/local/opt/binutils/bin
       script: make header && make && make -C tests/unit test && make -C tests/regress test
-=======
-      before_cache:
-        - brew cleanup
-        - find /usr/local/Homebrew \! -regex ".+\.git.+" -delete;
-      cache:
-        directories:
-          - $HOME/Library/Caches/Homebrew
-          - /usr/local/Homebrew
-      before_install:
-        - cd /usr/local/Homebrew/Library/Taps/homebrew/homebrew-core && git stash && git clean -d -f
-      script:
-        - cd $TRAVIS_BUILD_DIR
-        - make header && make && make -C bindings/go && make -C bindings/go test && make test
->>>>>>> 770d5679
 
     - name: "Compiler: gcc C"
       os: osx
       osx_image: xcode10.1
       python: 3.7
       compiler: gcc
-<<<<<<< HEAD
       language: c
       env:
         - PATH=$PATH:/usr/local/opt/binutils/bin
       script: make header && make && make -C tests/unit test && make -C tests/regress test
-=======
-      before_cache:
-        - brew cleanup
-        - find /usr/local/Homebrew \! -regex ".+\.git.+" -delete;
-      cache:
-        directories:
-          - $HOME/Library/Caches/Homebrew
-          - /usr/local/Homebrew
-      before_install:
-        - cd /usr/local/Homebrew/Library/Taps/homebrew/homebrew-core && git stash && git clean -d -f
-      script:
-        - cd $TRAVIS_BUILD_DIR
-        - make header && make && make -C bindings/go && make -C bindings/go test && make test
->>>>>>> 770d5679
 
     - name: "Linux clang ASAN"
       os: linux
@@ -102,13 +56,7 @@
         - CXXFLAGS="-DFUZZING_BUILD_MODE_UNSAFE_FOR_PRODUCTION -fsanitize=address -fsanitize=fuzzer-no-link"
         - CFLAGS="-DFUZZING_BUILD_MODE_UNSAFE_FOR_PRODUCTION -fsanitize=address -fsanitize=fuzzer-no-link"
         - LDFLAGS="-fsanitize=address"
-<<<<<<< HEAD
       script: make header && make && make -C tests/fuzz && sh tests/fuzz/dlcorpus.sh
-=======
-      script: 
-        - make header && make
-        - make -C tests/fuzz && sh tests/fuzz/dlcorpus.sh
->>>>>>> 770d5679
 
     - name: "Linux clang MSAN"
       os: linux
@@ -119,13 +67,7 @@
         - CXXFLAGS="-DFUZZING_BUILD_MODE_UNSAFE_FOR_PRODUCTION -fsanitize=memory -fsanitize=fuzzer-no-link"
         - CFLAGS="-DFUZZING_BUILD_MODE_UNSAFE_FOR_PRODUCTION -fsanitize=memory -fsanitize=fuzzer-no-link"
         - LDFLAGS="-fsanitize=memory"
-<<<<<<< HEAD
       script: make header && make && make -C tests/fuzz && sh tests/fuzz/dlcorpus.sh
-=======
-      script: 
-        - make header && make
-        - make -C tests/fuzz && sh tests/fuzz/dlcorpus.sh
->>>>>>> 770d5679
 
     - name: "Linux clang USAN"
       os: linux
@@ -136,13 +78,7 @@
         - CXXFLAGS="-DFUZZING_BUILD_MODE_UNSAFE_FOR_PRODUCTION -fsanitize=undefined -fsanitize=fuzzer-no-link"
         - CFLAGS="-DFUZZING_BUILD_MODE_UNSAFE_FOR_PRODUCTION -fsanitize=undefined -fsanitize=fuzzer-no-link"
         - LDFLAGS="-fsanitize=undefined"
-<<<<<<< HEAD
       script: make header && make && make -C tests/fuzz && sh tests/fuzz/dlcorpus.sh
-=======
-      script: 
-        - make header && make
-        - make -C tests/fuzz && sh tests/fuzz/dlcorpus.sh
->>>>>>> 770d5679
 
     - name: "Linux 32bit"
       os: linux
