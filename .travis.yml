language: c
env:
  - PATH=$PATH:/usr/local/opt/binutils/bin
script:
  - |
    if [[ "$TRAVIS_OS_NAME" == "windows" ]]; then
        choco install cygwin cyg-get && \
        cyg-get.bat default autoconf automake make gcc-core clang pkg-config libpcre-devel cmake python27-setuptools ruby wget && \
        export SHELLOPTS && set -o igncr \
        cmd.exe //C "C:\\tools\\cygwin\\bin\\bash.exe -lc 'cd /cygdrive/$TRAVIS_BUILD_DIR; make; ./install-cmocka-linux.sh; export PATH="$PATH":/cygdrive/$TRAVIS_BUILD_DIR:/cygdrive/$TRAVIS_BUILD_DIR/cmocka/src; make test'" 
    else
        make && make -C bindings/go && make -C bindings/go test && make test    
    fi
compiler:
  - clang
  - gcc
os:
  - linux
  - osx
  - windows
matrix:
  fast_finish: true
  include:
    - name: "Linux arm64 clang C"
      arch: arm64
      os: linux
      compiler: clang
      language: c
      env:
        - PATH=$PATH:/usr/local/opt/binutils/bin
      script: make && make -C tests/unit test && make -C tests/regress test

    - name: "Linux arm64 gcc C"
      arch: arm64
      os: linux
      compiler: gcc
      language: c
      env:
        - PATH=$PATH:/usr/local/opt/binutils/bin
      script: make && make -C tests/unit test && make -C tests/regress test

<<<<<<< HEAD
=======
    - name: "Linux clang ASAN"
      os: linux
      compiler: clang
      env:
        - PATH=$PATH:/usr/local/opt/binutils/bin
        - ASAN_OPTIONS=detect_leaks=0
        - CXXFLAGS="-DFUZZING_BUILD_MODE_UNSAFE_FOR_PRODUCTION -fsanitize=address -fsanitize=fuzzer-no-link"
        - CFLAGS="-DFUZZING_BUILD_MODE_UNSAFE_FOR_PRODUCTION -fsanitize=address -fsanitize=fuzzer-no-link"
        - LDFLAGS="-fsanitize=address"
      script: make && make -C tests/fuzz && sh tests/fuzz/dlcorpus.sh

    - name: "Linux clang MSAN"
      os: linux
      compiler: clang
      env:
        - PATH=$PATH:/usr/local/opt/binutils/bin
        - ASAN_OPTIONS=detect_leaks=0
        - CXXFLAGS="-DFUZZING_BUILD_MODE_UNSAFE_FOR_PRODUCTION -fsanitize=memory -fsanitize=fuzzer-no-link"
        - CFLAGS="-DFUZZING_BUILD_MODE_UNSAFE_FOR_PRODUCTION -fsanitize=memory -fsanitize=fuzzer-no-link"
        - LDFLAGS="-fsanitize=memory"
      script: make && make -C tests/fuzz && sh tests/fuzz/dlcorpus.sh

    - name: "Linux clang USAN"
      os: linux
      compiler: clang
      env:
        - PATH=$PATH:/usr/local/opt/binutils/bin
        - ASAN_OPTIONS=detect_leaks=0
        - CXXFLAGS="-DFUZZING_BUILD_MODE_UNSAFE_FOR_PRODUCTION -fsanitize=undefined -fsanitize=fuzzer-no-link"
        - CFLAGS="-DFUZZING_BUILD_MODE_UNSAFE_FOR_PRODUCTION -fsanitize=undefined -fsanitize=fuzzer-no-link"
        - LDFLAGS="-fsanitize=undefined"
      script: make && make -C tests/fuzz && sh tests/fuzz/dlcorpus.sh

>>>>>>> 6cad700b
    - name: "Linux 32bit"
      os: linux
      compiler: gcc
      env:
        - CFLAGS="-m32" LDFLAGS="-m32" LDFLAGS_STATIC="-m32" UNICORN_QEMU_FLAGS="--cpu=i386"
        - PATH=$PATH:/usr/local/opt/binutils/bin
      script: make && make -C tests/unit test && make -C tests/regress test
      addons:
        apt:
          packages:
            - lib32ncurses5-dev
            - lib32z1-dev
            - libpthread-stubs0-dev
            - lib32gcc-4.8-dev
            - libc6-dev-i386
            - gcc-multilib
            - libcmocka-dev:i386

    - name: "Linux Cmake 32bit"
      os: linux
      compiler: gcc
      env: 
        - CFLAGS="-m32" LDFLAGS="-m32" LDFLAGS_STATIC="-m32" UNICORN_QEMU_FLAGS="--cpu=i386"
        - PATH=$PATH:/usr/local/opt/binutils/bin
      script:
        - mkdir build
        - cd build
        - ../cmake.sh x86
        - cp libunicorn.* ../
        - make -C ../tests/unit test && make -C ../tests/regress test
      addons:
        apt:
          packages:
            - lib32ncurses5-dev
            - lib32z1-dev
            - libpthread-stubs0-dev
            - lib32gcc-4.8-dev
            - libc6-dev-i386
            - gcc-multilib
            - libcmocka-dev:i386

    - name: "Linux Cmake 64bit"
      os: linux
      compiler: gcc
      env:
        - PATH=$PATH:/usr/local/opt/binutils/bin
      script:
        - mkdir build
        - cd build
        - ../cmake.sh
        - cp libunicorn.* ../
        - make -C ../tests/unit test && make -C ../tests/regress test

    - name: "MacOSX brew"
      os: osx
      osx_image: xcode10.1
      python: 3.7
      before_cache:
        - brew cleanup
        - find /usr/local/Homebrew \! -regex ".+\.git.+" -delete;
      cache:
        directories:
          - $HOME/Library/Caches/Homebrew
          - /usr/local/Homebrew
      before_install:
        - cd /usr/local/Homebrew/Library/Taps/homebrew/homebrew-core && git stash && git clean -d -f
      script:
        - brew install --HEAD unicorn
        - brew test unicorn

    - name: "Windows nmake 32bit"
      os: windows
      language: shell
      script:
        - mkdir build
        - cd build
        - cmd.exe //C 'C:\Program Files (x86)\Microsoft Visual Studio\2017\BuildTools\VC\Auxiliary\Build\vcvarsall.bat' x86 '&' cmd.exe //C '..\nmake.bat' x86 

    - name: "Windows nmake 64bit"
      os: windows
      language: shell
      script:
        - mkdir build
        - cd build
        - cmd.exe //C 'C:\Program Files (x86)\Microsoft Visual Studio\2017\BuildTools\VC\Auxiliary\Build\vcvarsall.bat' amd64 '&' cmd.exe //C '..\nmake.bat'

    - name: "Windows MSVC 32bit"
      os: windows
      language: shell
      env:
        - MSBUILD_PATH="C:\Program Files (x86)\Microsoft Visual Studio\2017\BuildTools\MSBuild\15.0\Bin"
      script:
        - PATH=$MSBUILD_PATH:$PATH
        - cmd.exe //C 'msbuild.exe msvc/unicorn.sln /m:2 /nologo /p:Configuration=Release /p:Platform=Win32'

    - name: "Windows MSVC 64bit"
      os: windows
      language: shell
      env:
        - MSBUILD_PATH="C:\Program Files (x86)\Microsoft Visual Studio\2017\BuildTools\MSBuild\15.0\Bin"
      script:
        - PATH=$MSBUILD_PATH:$PATH
        - cmd.exe //C 'msbuild.exe msvc/unicorn.sln /m:2 /nologo /p:Configuration=Release /p:Platform=x64'

    - name: "Windows MSYS2/MinGW32"
      os: windows
      language: shell
      env:
        - PATH=/C/tools/msys64/mingw32/bin:$PATH
      before_install:
        - |
          if [[ ! -f /C/tools/msys64/msys2_shell.cmd ]]; then
               rm -rf /C/tools/msys64
          fi
        - choco uninstall -y mingw
        - choco upgrade --no-progress -y msys2
        - export msys2='cmd //C RefreshEnv.cmd '
        - export msys2+='& set MSYS=winsymlinks:nativestrict '
        - export msys2+='& C:\\tools\\msys64\\msys2_shell.cmd -defterm -no-start'
        - export shell="$msys2 -mingw32 -full-path -here -c \$\* --"
        - export msys2+=" -msys2 -c \$\* --"
        - $msys2 pacman --sync --noconfirm --needed \
                autoconf \
                automake \
                make \
                perl \ 
                python \
                mingw-w64-i686-libtool \	
                mingw-w64-i686-toolchain \
                mingw-w64-i686-gcc \
                mingw-w64-i686-cmake \	
                mingw-w64-i686-cmocka \	
                mingw-w64-i686-python3-setuptools \
                unzip
        - export CPPFLAGS=-D__USE_MINGW_ANSI_STDIO=1
        - export CC=i686-w64-mingw32-gcc
        - export AR=gcc-ar
        - export RANLIB=gcc-ranlib
        - export CFLAGS="-m32"
        - export LDFLAGS="-m32"
        - export LDFLAGS_STATIC="-m32"
        - export UNICORN_QEMU_FLAGS="--cpu=i386"
      before_cache:
        - $msys2 pacman --sync --clean --noconfirm
      cache:
        directories:
          - $HOME/AppData/Local/Temp/chocolatey
          - /C/tools/msys64
      script:
        - $shell make; cp unicorn.dll /C/Windows/SysWOW64/; $shell make test

    - name: "Windows MSYS2/MinGW64"
      os: windows
      language: shell
      env:
        - PATH=/C/tools/msys64/mingw64/bin:$PATH
      before_install:
        - | 
          if [[ ! -f /C/tools/msys64/msys2_shell.cmd ]]; then 
               rm -rf /C/tools/msys64
          fi
        - choco uninstall -y mingw
        - choco upgrade --no-progress -y msys2
        - export msys2='cmd //C RefreshEnv.cmd '
        - export msys2+='& set MSYS=winsymlinks:nativestrict '
        - export msys2+='& C:\\tools\\msys64\\msys2_shell.cmd -defterm -no-start'
        - export shell="$msys2 -mingw64 -full-path -here -c \$\* --"
        - export msys2+=" -msys2 -c \$\* --"
        - $msys2 pacman --sync --noconfirm --needed \
                autoconf \
                automake \
                make \
                perl \ 
                python \
                mingw-w64-x86_64-libtool \
                mingw-w64-x86_64-toolchain \
                mingw-w64-x86_64-cmake \
                mingw-w64-x86_64-cmocka \
                mingw-w64-x86_64-python3-setuptools
                unzip
        - export CPPFLAGS=-D__USE_MINGW_ANSI_STDIO=1
        - export CC=x86_64-w64-mingw32-gcc
        - export AR=gcc-ar
        - export RANLIB=gcc-ranlib
      before_cache:
        - $msys2 pacman --sync --clean --noconfirm
      cache:
        directories:
          - $HOME/AppData/Local/Temp/chocolatey
          - /C/tools/msys64
      script:
        - $shell make; cp unicorn.dll /C/Windows/System32/; $shell make test
addons:
  apt:
    packages:
      - libpthread-stubs0-dev
      - libcmocka-dev
  homebrew:
    update: true
    brewfile: true<|MERGE_RESOLUTION|>--- conflicted
+++ resolved
@@ -39,8 +39,6 @@
         - PATH=$PATH:/usr/local/opt/binutils/bin
       script: make && make -C tests/unit test && make -C tests/regress test
 
-<<<<<<< HEAD
-=======
     - name: "Linux clang ASAN"
       os: linux
       compiler: clang
@@ -74,7 +72,6 @@
         - LDFLAGS="-fsanitize=undefined"
       script: make && make -C tests/fuzz && sh tests/fuzz/dlcorpus.sh
 
->>>>>>> 6cad700b
     - name: "Linux 32bit"
       os: linux
       compiler: gcc
