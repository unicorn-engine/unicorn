# Unicorn Engine
# By Nguyen Anh Quynh <aquynh@gmail.com>, 2015

include ../config.mk

UNAME_S := $(shell uname -s)

LIBDIR = ..
BIN_EXT =
AR_EXT = a

# Verbose output?
V ?= 0

CFLAGS += -Wall -Werror -I../include
<<<<<<< HEAD
LDFLAGS += -L$(LIBDIR) -lunicorn -lpthread -lm
=======

LDFLAGS += -L$(LIBDIR) -lunicorn -lpthread -lm
ifeq ($(UNAME_S), Linux)
LDFLAGS += -lrt
endif

>>>>>>> d00f773e
LDLIBS += -lpthread -lunicorn -lm

ifneq ($(CROSS),)
CC = $(CROSS)gcc
endif

ifeq ($(UNICORN_ASAN),yes)
CC = clang 
CXX = clang++
AR = llvm-ar
CFLAGS += -fsanitize=address -fno-omit-frame-pointer
LDFLAGS := -fsanitize=address ${LDFLAGS}
endif

# Cygwin?
ifneq ($(filter CYGWIN%,$(UNAME_S)),)
CFLAGS := $(CFLAGS:-fPIC=)
LDLIBS += -lssp
BIN_EXT = .exe
AR_EXT = a
# mingw?
else ifneq ($(filter MINGW%,$(UNAME_S)),)
CFLAGS := $(CFLAGS:-fPIC=)
BIN_EXT = .exe
AR_EXT = a
endif

ifeq ($(UNICORN_STATIC),yes)
ifneq ($(filter MINGW%,$(UNAME_S)),)
ARCHIVE = $(LIBDIR)/unicorn.$(AR_EXT)
else ifneq ($(filter CYGWIN%,$(UNAME_S)),)
ARCHIVE = $(LIBDIR)/libunicorn.$(AR_EXT)
else
ARCHIVE = $(LIBDIR)/libunicorn.$(AR_EXT)
endif
endif

.PHONY: all clean

UNICORN_ARCHS := $(shell if [ -e ../config.log ]; then cat ../config.log;\
				 else printf "$(UNICORN_ARCHS)"; fi)

SOURCES =
ifneq (,$(findstring arm,$(UNICORN_ARCHS)))
SOURCES += sample_arm.c
endif
ifneq (,$(findstring aarch64,$(UNICORN_ARCHS)))
SOURCES += sample_arm64.c
endif
ifneq (,$(findstring mips,$(UNICORN_ARCHS)))
SOURCES += sample_mips.c
endif
#ifneq (,$(findstring ppc,$(UNICORN_ARCHS)))
#SOURCES += sample_ppc.c
#endif
ifneq (,$(findstring sparc,$(UNICORN_ARCHS)))
SOURCES += sample_sparc.c
endif
ifneq (,$(findstring x86,$(UNICORN_ARCHS)))
SOURCES += sample_x86.c
SOURCES += shellcode.c
SOURCES += mem_apis.c
SOURCES += sample_x86_32_gdt_and_seg_regs.c
SOURCES += sample_batch_reg.c
endif
ifneq (,$(findstring m68k,$(UNICORN_ARCHS)))
SOURCES += sample_m68k.c
endif

BINS = $(SOURCES:.c=$(BIN_EXT))
OBJS = $(SOURCES:.c=.o)

all: $(BINS)

$(BINS): $(OBJS)

clean:		
	rm -rf *.o $(BINS)

%$(BIN_EXT): %.o
	@mkdir -p $(@D)
ifeq ($(V),0)
ifeq ($(UNICORN_SHARED),yes)
	$(call log,LINK,$(notdir $@))
	@$(link-dynamic)
endif
ifeq ($(UNICORN_STATIC),yes)
ifneq ($(filter MINGW%,$(UNAME_S)),)
	$(call log,LINK,$(notdir $(call staticname,$@)))
	@$(link-static)
endif
endif
else
ifeq ($(UNICORN_SHARED),yes)
	$(link-dynamic)
endif
ifeq ($(UNICORN_STATIC),yes)
ifneq ($(filter MINGW%,$(UNAME_S)),)
	$(link-static)
endif
endif
endif

%.o: %.c
	@mkdir -p $(@D)
ifeq ($(V),0)
	$(call log,CC,$(@:%=%))
	@$(compile)
else
	$(compile)
endif


define link-dynamic
	$(CC) $< $(LDFLAGS) -o $@
endef


define link-static
	$(CC) $< $(ARCHIVE) $(LDFLAGS) -o $(call staticname,$@)
endef


staticname = $(subst $(BIN_EXT),,$(1)).static$(BIN_EXT)

define log
	@printf "  %-7s %s\n" "$(1)" "$(2)"
endef

define compile
	${CC} ${CFLAGS} -c $< -o $@
endef<|MERGE_RESOLUTION|>--- conflicted
+++ resolved
@@ -13,16 +13,12 @@
 V ?= 0
 
 CFLAGS += -Wall -Werror -I../include
-<<<<<<< HEAD
-LDFLAGS += -L$(LIBDIR) -lunicorn -lpthread -lm
-=======
 
 LDFLAGS += -L$(LIBDIR) -lunicorn -lpthread -lm
 ifeq ($(UNAME_S), Linux)
 LDFLAGS += -lrt
 endif
 
->>>>>>> d00f773e
 LDLIBS += -lpthread -lunicorn -lm
 
 ifneq ($(CROSS),)
