--- conflicted
+++ resolved
@@ -35,33 +35,23 @@
 const uint64_t addr = 0x100000;
 // This code SHOULD execute the instruction at 0x100010.
 const unsigned char test_code_1[] = {
-<<<<<<< HEAD
     0x01,0x00,0x02,0x24,	// 100000: li      $v0, 1
     0x02,0x00,0x03,0x24,	// 100004: li      $v1, 2
     0x01,0x00,0x62,0x54,	// 100008: bnel    $v1, $v0, 0x100010
     0x00,0x00,0x00,0x00,	// 10000C: nop
-=======
-	0x00,0x00,0x04,0x24,	// 100000: li      $a0, 0
-	0x01,0x00,0x02,0x24,	// 100004: li      $v0, 1
-	0x02,0x00,0x03,0x24,	// 100008: li      $v1, 2
-	0x01,0x00,0x62,0x54,	// 10000C: bnel    $v1, $v0, 0x100010
-	0x21,0x20,0x62,0x00,	// 100010: addu    $a0, $v1, $v0
->>>>>>> 963c2376
+    0x00,0x00,0x04,0x24,	// 100000: li      $a0, 0
+    0x01,0x00,0x02,0x24,	// 100004: li      $v0, 1
+    0x02,0x00,0x03,0x24,	// 100008: li      $v1, 2
+    0x01,0x00,0x62,0x54,	// 10000C: bnel    $v1, $v0, 0x100010
+    0x21,0x20,0x62,0x00,	// 100010: addu    $a0, $v1, $v0
 };
 // This code SHOULD NOT execute the instruction at 0x100010.
 const unsigned char test_code_2[] = {
-<<<<<<< HEAD
-    0x01,0x00,0x02,0x24,	// 100000: li      $v0, 1
-    0x01,0x00,0x03,0x24,	// 100004: li      $v1, 1
-    0x01,0x00,0x62,0x54,	// 100008: bnel    $v1, $v0, 0x100010
-    0x00,0x00,0x00,0x00,	// 10000C: nop
-=======
-	0x00,0x00,0x04,0x24,	// 100000: li      $a0, 0
-	0x01,0x00,0x02,0x24,	// 100004: li      $v0, 1
-	0x01,0x00,0x03,0x24,	// 100008: li      $v1, 1
-	0x01,0x00,0x62,0x54,	// 10000C: bnel    $v1, $v0, 0x100010
-	0x21,0x20,0x62,0x00,	// 100010: addu    $a0, $v1, $v0
->>>>>>> 963c2376
+    0x00,0x00,0x04,0x24,	// 100000: li      $a0, 0
+    0x01,0x00,0x02,0x24,	// 100004: li      $v0, 1
+    0x01,0x00,0x03,0x24,	// 100008: li      $v1, 1
+    0x01,0x00,0x62,0x54,	// 10000C: bnel    $v1, $v0, 0x100010
+    0x21,0x20,0x62,0x00,	// 100010: addu    $a0, $v1, $v0
 };
 int test_num = 0;
 // flag for whether the delay slot was executed by the emulator
@@ -75,31 +65,17 @@
 // This hook is used to show that code is executing in the emulator.
 static void mips_codehook(uc_engine *uc, uint64_t address, uint32_t size, void *user_data)
 {
-<<<<<<< HEAD
     printf("Test %d Executing: %llX\n", test_num, address);
-    if( test_num == 1 && address == 0x10000C )
-    {
-        printf("Delay slot executed!\n");
-        test1_delayslot_executed = true;
-    }
-    if( test_num == 2 && address == 0x10000C )
-    {
-        printf("Delay slot executed!\n");
-        test2_delayslot_executed = true;
-    }
-=======
-	printf("Test %d Executing: %llX\n", test_num, address);
-	if( test_num == 1 && address == 0x100010 )
-	{
-		printf("Delay slot hook called!\n");
-		test1_delayslot_hooked = true;
-	}
-	if( test_num == 2 && address == 0x100010 )
-	{
-		printf("Delay slot hook called!\n");
-		test2_delayslot_hooked = true;
-	}
->>>>>>> 963c2376
+    if( test_num == 1 && address == 0x100010 )
+    {
+        printf("Delay slot hook called!\n");
+        test1_delayslot_hooked = true;
+    }
+    if( test_num == 2 && address == 0x100010 )
+    {
+        printf("Delay slot hook called!\n");
+        test2_delayslot_hooked = true;
+    }
 }
 
 
@@ -107,12 +83,8 @@
 {
     uc_engine *uc;
     uc_err err;
-<<<<<<< HEAD
     uc_hook hhc;
-=======
-	uc_hook hhc;
-	uint32_t val;
->>>>>>> 963c2376
+    uint32_t val;
 
     // dynamically load shared library
 #ifdef DYNLOAD
@@ -156,19 +128,13 @@
         printf("Failed on uc_mem_write() with error returned: %u\n", err);
         return err;
     }
-<<<<<<< HEAD
     // start executing test code 1
     printf("uc_emu_start(1)\n");
     uc_emu_start(uc, addr, addr+sizeof(test_code_1), 0, 0);
-=======
-	// start executing test code 1
-	printf("uc_emu_start(1)\n");
-	uc_emu_start(uc, addr, addr+sizeof(test_code_1), 0, 0);
-	// read the value from a0 when finished executing
-	uc_reg_read(uc, UC_MIPS_REG_A0, &val);	printf("a0 is %X\n", val);
-	if( val != 0 )
-		test1_delayslot_executed = true;
->>>>>>> 963c2376
+    // read the value from a0 when finished executing
+    uc_reg_read(uc, UC_MIPS_REG_A0, &val);	printf("a0 is %X\n", val);
+    if( val != 0 )
+        test1_delayslot_executed = true;
 
 
     // write test2 code to be emulated to memory
@@ -180,79 +146,52 @@
         printf("Failed on uc_mem_write() with error returned: %u\n", err);
         return err;
     }
-<<<<<<< HEAD
     // start executing test code 2
     printf("uc_emu_start(2)\n");
     uc_emu_start(uc, addr, addr+sizeof(test_code_2), 0, 0);
+    // read the value from a0 when finished executing
+    uc_reg_read(uc, UC_MIPS_REG_A0, &val);	printf("a0 is %X\n", val);
+    if( val != 0 )
+        test2_delayslot_executed = true;
 
 
     // free resources
     printf("\nuc_close()\n");
     uc_close(uc);
 
+
     // print test results
-
-    // test 1 SHOULD execute the instruction at 0x10000C.
-    if( test1_delayslot_executed == true )
+    printf("\n\nTest 1 SHOULD execute the delay slot instruction:\n");
+    printf("  Emulator %s execute the delay slot:  %s\n",
+            test1_delayslot_executed ? "did" : "did not",
+            test1_delayslot_executed ? "CORRECT" : "WRONG");
+    printf("  Emulator %s hook the delay slot:  %s\n",
+            test1_delayslot_hooked ? "did" : "did not",
+            test1_delayslot_hooked ? "CORRECT" : "WRONG");
+
+    printf("\n\nTest 2 SHOULD NOT execute the delay slot instruction:\n");
+    printf("  Emulator %s execute the delay slot:  %s\n",
+            test2_delayslot_executed ? "did" : "did not",
+            !test2_delayslot_executed ? "CORRECT" : "WRONG");
+    printf("  Emulator %s hook the delay slot:  %s\n",
+            test2_delayslot_hooked ? "did" : "did not",
+            !test2_delayslot_hooked ? "CORRECT" : "WRONG");
+
+
+    // test 1 SHOULD execute the instruction in the delay slot
+    if( test1_delayslot_hooked == true && test1_delayslot_executed == true )
         printf("\n\nTEST 1 PASSED!\n");
     else
         printf("\n\nTEST 1 FAILED!\n");
 
-    // test 2 SHOULD NOT execute the instruction at 0x10000C.
-    if( test2_delayslot_executed == false )
+    // test 2 SHOULD NOT execute the instruction in the delay slot
+    if( test2_delayslot_hooked == false && test2_delayslot_executed == false )
         printf("TEST 2 PASSED!\n\n");
     else
         printf("TEST 2 FAILED!\n\n");
 
+
     // dynamically free shared library
-=======
-	// start executing test code 2
-	printf("uc_emu_start(2)\n");
-	uc_emu_start(uc, addr, addr+sizeof(test_code_2), 0, 0);
-	// read the value from a0 when finished executing
-	uc_reg_read(uc, UC_MIPS_REG_A0, &val);	printf("a0 is %X\n", val);
-	if( val != 0 )
-		test2_delayslot_executed = true;
-	
-	
-	// free resources
-	printf("\nuc_close()\n");
-	uc_close(uc);
-	
-	
-	// print test results
-	printf("\n\nTest 1 SHOULD execute the delay slot instruction:\n");
-	printf("  Emulator %s execute the delay slot:  %s\n",
-		test1_delayslot_executed ? "did" : "did not",
-		test1_delayslot_executed ? "CORRECT" : "WRONG");
-	printf("  Emulator %s hook the delay slot:  %s\n",
-		test1_delayslot_hooked ? "did" : "did not",
-		test1_delayslot_hooked ? "CORRECT" : "WRONG");
-	
-	printf("\n\nTest 2 SHOULD NOT execute the delay slot instruction:\n");
-	printf("  Emulator %s execute the delay slot:  %s\n",
-		test2_delayslot_executed ? "did" : "did not",
-		!test2_delayslot_executed ? "CORRECT" : "WRONG");
-	printf("  Emulator %s hook the delay slot:  %s\n",
-		test2_delayslot_hooked ? "did" : "did not",
-		!test2_delayslot_hooked ? "CORRECT" : "WRONG");
-	
-	
-	// test 1 SHOULD execute the instruction in the delay slot
-	if( test1_delayslot_hooked == true && test1_delayslot_executed == true )
-		printf("\n\nTEST 1 PASSED!\n");
-	else
-		printf("\n\nTEST 1 FAILED!\n");
-	
-	// test 2 SHOULD NOT execute the instruction in the delay slot
-	if( test2_delayslot_hooked == false && test2_delayslot_executed == false )
-		printf("TEST 2 PASSED!\n\n");
-	else
-		printf("TEST 2 FAILED!\n\n");
-	
-	
-	// dynamically free shared library
->>>>>>> 963c2376
 #ifdef DYNLOAD
     uc_dyn_free();
 #endif
