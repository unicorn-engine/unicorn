--- conflicted
+++ resolved
@@ -1012,7 +1012,6 @@
     OK(uc_close(uc));
 }
 
-<<<<<<< HEAD
 static bool test_x86_correct_address_in_small_jump_hook_callback(
     uc_engine *uc, int type, uint64_t address, int size, int64_t value,
     void *user_data)
@@ -1030,22 +1029,6 @@
     TEST_CHECK(address == 0x7F00);
 
     return false;
-=======
-static bool test_x86_correct_address_in_small_jump_hook_callback(uc_engine *uc, int type, uint64_t address, int size, int64_t value, void *user_data)
-{
-  // Check registers
-  uint64_t r_rax = 0x0;
-  uint64_t r_rip = 0x0;
-  OK(uc_reg_read(uc, UC_X86_REG_RAX, &r_rax));
-  OK(uc_reg_read(uc, UC_X86_REG_RIP, &r_rip));
-  TEST_CHECK(r_rax == 0x7F00);
-  TEST_CHECK(r_rip == 0x7F00);
-
-  // Check address
-  TEST_CHECK(address == 0x7F00);
-
-  return false;
->>>>>>> 2c7b6196
 }
 
 static void test_x86_correct_address_in_small_jump_hook(void)
@@ -1076,7 +1059,6 @@
     OK(uc_close(uc));
 }
 
-<<<<<<< HEAD
 static bool test_x86_correct_address_in_long_jump_hook_callback(
     uc_engine *uc, int type, uint64_t address, int size, int64_t value,
     void *user_data)
@@ -1094,39 +1076,6 @@
     TEST_CHECK(address == 0x7FFFFFFFFFFFFF00);
 
     return false;
-=======
-static void test_x86_cpuid_1()
-{
-    uc_engine *uc;
-    char code[] = "\xB8\x01\x00\x00\x00\x0F\xA2"; // MOV EAX,1; CPUID
-    int reg;
-
-    uc_common_setup(&uc, UC_ARCH_X86, UC_MODE_32, code, sizeof(code) - 1);
-
-    OK(uc_emu_start(uc, code_start, code_start + sizeof(code) - 1, 0, 0));
-
-    OK(uc_reg_read(uc, UC_X86_REG_EDX, &reg));
-
-    TEST_CHECK(reg == 0x7088100);
-
-    OK(uc_close(uc));
-}
-
-static bool test_x86_correct_address_in_long_jump_hook_callback(uc_engine *uc, int type, uint64_t address, int size, int64_t value, void *user_data)
-{
-  // Check registers
-  uint64_t r_rax = 0x0;
-  uint64_t r_rip = 0x0;
-  OK(uc_reg_read(uc, UC_X86_REG_RAX, &r_rax));
-  OK(uc_reg_read(uc, UC_X86_REG_RIP, &r_rip));
-  TEST_CHECK(r_rax == 0x7FFFFFFFFFFFFF00);
-  TEST_CHECK(r_rip == 0x7FFFFFFFFFFFFF00);
-
-  // Check address
-  TEST_CHECK(address == 0x7FFFFFFFFFFFFF00);
-
-  return false;
->>>>>>> 2c7b6196
 }
 
 static void test_x86_correct_address_in_long_jump_hook(void)
@@ -1275,6 +1224,23 @@
 
     OK(uc_emu_start(uc, 0x1000, 0x1002, 0, 0));
     TEST_CHECK(block_count == 1);
+    OK(uc_close(uc));
+}
+
+static void test_x86_cpuid_1()
+{
+    uc_engine *uc;
+    char code[] = "\xB8\x01\x00\x00\x00\x0F\xA2"; // MOV EAX,1; CPUID
+    int reg;
+
+    uc_common_setup(&uc, UC_ARCH_X86, UC_MODE_32, code, sizeof(code) - 1);
+
+    OK(uc_emu_start(uc, code_start, code_start + sizeof(code) - 1, 0, 0));
+
+    OK(uc_reg_read(uc, UC_X86_REG_EDX, &reg));
+
+    TEST_CHECK(reg == 0x7088100);
+
     OK(uc_close(uc));
 }
 
@@ -1310,7 +1276,6 @@
     {"test_x86_64_nested_emu_start_error", test_x86_64_nested_emu_start_error},
     {"test_x86_eflags_reserved_bit", test_x86_eflags_reserved_bit},
     {"test_x86_nested_uc_emu_start_exits", test_x86_nested_uc_emu_start_exits},
-<<<<<<< HEAD
     {"test_x86_clear_count_cache", test_x86_clear_count_cache},
     {"test_x86_correct_address_in_small_jump_hook",
      test_x86_correct_address_in_small_jump_hook},
@@ -1321,9 +1286,5 @@
     {"test_x86_unaligned_access", test_x86_unaligned_access},
 #endif
     {"test_x86_lazy_mapping", test_x86_lazy_mapping},
-=======
-    {"test_x86_correct_address_in_small_jump_hook", test_x86_correct_address_in_small_jump_hook},
-    {"test_x86_correct_address_in_long_jump_hook", test_x86_correct_address_in_long_jump_hook},
     {"test_x86_cpuid_1", test_x86_cpuid_1},
->>>>>>> 2c7b6196
     {NULL, NULL}};