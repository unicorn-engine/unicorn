--- conflicted
+++ resolved
@@ -62,11 +62,7 @@
    }
    fprintf(stderr, "ok %d - uc_mem_write\n", count++);
    
-<<<<<<< HEAD
-   uc_hook_h h1, h2;
-=======
    uchook h1, h2;
->>>>>>> 5f32e2c1
 
    err = uc_hook_add(uc, &h1, UC_HOOK_BLOCK, cb_hookblock, NULL, (uint64_t)1, (uint64_t)0);
    if (err != UC_ERR_OK) {
