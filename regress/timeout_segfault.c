/*
timeout_segfault.c

This program shows a case where the emulation timer keeps running after
emulation has ended. It triggers an intermittent segfault when _timeout_fn()
tries to call uc_emu_stop() after emulation has already been cleaned up. This
code is the same as samples/sample_arm.c, except that it adds a timeout on each
call to uc_emu_start(). See issue #78 for more details:
https://github.com/unicorn-engine/unicorn/issues/78
*/

#include <inttypes.h>

#include <unicorn/unicorn.h>


// code to be emulated
#define ARM_CODE "\x37\x00\xa0\xe3\x03\x10\x42\xe0" // mov r0, #0x37; sub r1, r2, r3
#define THUMB_CODE "\x83\xb0" // sub    sp, #0xc

// memory address where emulation starts
#define ADDRESS 0x10000

// number of seconds to wait before timeout
#define TIMEOUT 5

static void hook_block(ucengine *uc, uint64_t address, uint32_t size, void *user_data)
{
    printf(">>> Tracing basic block at 0x%"PRIx64 ", block size = 0x%x\n", address, size);
}

static void hook_code(ucengine *uc, uint64_t address, uint32_t size, void *user_data)
{
    printf(">>> Tracing instruction at 0x%"PRIx64 ", instruction size = 0x%x\n", address, size);
}

static void test_arm(void)
{
    ucengine *uc;
    uc_err err;
<<<<<<< HEAD
    uc_hook_h trace1, trace2;
=======
    uchook trace1, trace2;
>>>>>>> 5f32e2c1

    int r0 = 0x1234;     // R0 register
    int r2 = 0x6789;     // R1 register
    int r3 = 0x3333;     // R2 register
    int r1;     // R1 register

    printf("Emulate ARM code\n");

    // Initialize emulator in ARM mode
    err = uc_open(UC_ARCH_ARM, UC_MODE_ARM, &uc);
    if (err) {
        printf("Failed on uc_open() with error returned: %u (%s)\n",
                err, uc_strerror(err));
        return;
    }

    // map 2MB memory for this emulation
    uc_mem_map(uc, ADDRESS, 2 * 1024 * 1024, UC_PROT_ALL);

    // write machine code to be emulated to memory
    uc_mem_write(uc, ADDRESS, (uint8_t *)ARM_CODE, sizeof(ARM_CODE) - 1);

    // initialize machine registers
    uc_reg_write(uc, UC_ARM_REG_R0, &r0);
    uc_reg_write(uc, UC_ARM_REG_R2, &r2);
    uc_reg_write(uc, UC_ARM_REG_R3, &r3);

    // tracing all basic blocks with customized callback
    uc_hook_add(uc, &trace1, UC_HOOK_BLOCK, hook_block, NULL, (uint64_t)1, (uint64_t)0);

    // tracing one instruction at ADDRESS with customized callback
    uc_hook_add(uc, &trace2, UC_HOOK_CODE, hook_code, NULL, (uint64_t)ADDRESS, (uint64_t)ADDRESS);

    // emulate machine code in infinite time (last param = 0), or when
    // finishing all the code.
    err = uc_emu_start(uc, ADDRESS, ADDRESS + sizeof(ARM_CODE) -1, UC_SECOND_SCALE * TIMEOUT, 0);
    if (err) {
        printf("Failed on uc_emu_start() with error returned: %u\n", err);
    }

    // now print out some registers
    printf(">>> Emulation done. Below is the CPU context\n");

    uc_reg_read(uc, UC_ARM_REG_R0, &r0);
    uc_reg_read(uc, UC_ARM_REG_R1, &r1);
    printf(">>> R0 = 0x%x\n", r0);
    printf(">>> R1 = 0x%x\n", r1);

    uc_close(uc);
}

static void test_thumb(void)
{
    ucengine *uc;
    uc_err err;
<<<<<<< HEAD
    uc_hook_h trace1, trace2;
=======
    uchook trace1, trace2;
>>>>>>> 5f32e2c1

    int sp = 0x1234;     // R0 register

    printf("Emulate THUMB code\n");

    // Initialize emulator in ARM mode
    err = uc_open(UC_ARCH_ARM, UC_MODE_THUMB, &uc);
    if (err) {
        printf("Failed on uc_open() with error returned: %u (%s)\n",
                err, uc_strerror(err));
        return;
    }

    // map 2MB memory for this emulation
    uc_mem_map(uc, ADDRESS, 2 * 1024 * 1024, UC_PROT_ALL);

    // write machine code to be emulated to memory
    uc_mem_write(uc, ADDRESS, (uint8_t *)THUMB_CODE, sizeof(THUMB_CODE) - 1);

    // initialize machine registers
    uc_reg_write(uc, UC_ARM_REG_SP, &sp);

    // tracing all basic blocks with customized callback
    uc_hook_add(uc, &trace1, UC_HOOK_BLOCK, hook_block, NULL, (uint64_t)1, (uint64_t)0);

    // tracing one instruction at ADDRESS with customized callback
    uc_hook_add(uc, &trace2, UC_HOOK_CODE, hook_code, NULL, (uint64_t)ADDRESS, (uint64_t)ADDRESS);

    // emulate machine code in infinite time (last param = 0), or when
    // finishing all the code.
    err = uc_emu_start(uc, ADDRESS, ADDRESS + sizeof(THUMB_CODE) -1, UC_SECOND_SCALE * TIMEOUT, 0);
    if (err) {
        printf("Failed on uc_emu_start() with error returned: %u\n", err);
    }

    // now print out some registers
    printf(">>> Emulation done. Below is the CPU context\n");

    uc_reg_read(uc, UC_ARM_REG_SP, &sp);
    printf(">>> SP = 0x%x\n", sp);

    uc_close(uc);
}

int main(int argc, char **argv, char **envp)
{
    test_arm();
    printf("==========================\n");
    test_thumb();

    return 0;
}<|MERGE_RESOLUTION|>--- conflicted
+++ resolved
@@ -38,11 +38,7 @@
 {
     ucengine *uc;
     uc_err err;
-<<<<<<< HEAD
-    uc_hook_h trace1, trace2;
-=======
     uchook trace1, trace2;
->>>>>>> 5f32e2c1
 
     int r0 = 0x1234;     // R0 register
     int r2 = 0x6789;     // R1 register
@@ -98,11 +94,7 @@
 {
     ucengine *uc;
     uc_err err;
-<<<<<<< HEAD
-    uc_hook_h trace1, trace2;
-=======
     uchook trace1, trace2;
->>>>>>> 5f32e2c1
 
     int sp = 0x1234;     // R0 register
 
