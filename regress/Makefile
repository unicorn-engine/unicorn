CFLAGS += -I../include
LDFLAGS = -L.. -lunicorn

<<<<<<< HEAD
TESTS = map_crash sigill sigill2 block_test ro_mem_test
=======
TESTS = map_crash map_write
TESTS += sigill sigill2
TESTS += block_test
>>>>>>> 33821727

all: $(TESTS)

clean:
	rm -f $(TESTS)

.PHONY: all clean<|MERGE_RESOLUTION|>--- conflicted
+++ resolved
@@ -1,13 +1,10 @@
 CFLAGS += -I../include
 LDFLAGS = -L.. -lunicorn
 
-<<<<<<< HEAD
-TESTS = map_crash sigill sigill2 block_test ro_mem_test
-=======
 TESTS = map_crash map_write
 TESTS += sigill sigill2
 TESTS += block_test
->>>>>>> 33821727
+TESTS += ro_mem_test
 
 all: $(TESTS)
 
