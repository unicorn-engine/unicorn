--- conflicted
+++ resolved
@@ -133,17 +133,13 @@
     case UC_ARCH_RISCV:
         return true;
 #endif
-<<<<<<< HEAD
+#ifdef UNICORN_HAS_S390X
+    case UC_ARCH_S390X:
+        return true;
+#endif
     /* Invalid or disabled arch */
     default:
         return false;
-=======
-#ifdef UNICORN_HAS_S390X
-        case UC_ARCH_S390X:  return true;
-#endif
-        /* Invalid or disabled arch */
-        default:            return false;
->>>>>>> 64da57ff
     }
 }
 
@@ -351,20 +347,15 @@
             }
             break;
 #endif
-<<<<<<< HEAD
-=======
 #ifdef UNICORN_HAS_S390X
-            case UC_ARCH_S390X:
-                if ((mode & ~UC_MODE_S390X_MASK) ||
-                        !(mode & UC_MODE_BIG_ENDIAN)) {
-                    free(uc);
-                    return UC_ERR_MODE;
-                }
-                uc->init_arch = s390_uc_init;
-                break;
-#endif
-
->>>>>>> 64da57ff
+        case UC_ARCH_S390X:
+            if ((mode & ~UC_MODE_S390X_MASK) || !(mode & UC_MODE_BIG_ENDIAN)) {
+                free(uc);
+                return UC_ERR_MODE;
+            }
+            uc->init_arch = s390_uc_init;
+            break;
+#endif
         }
 
         if (uc->init_arch == NULL) {
@@ -788,9 +779,9 @@
         break;
 #endif
 #ifdef UNICORN_HAS_S390X
-        case UC_ARCH_S390X:
-            uc_reg_write(uc, UC_S390X_REG_PC, &begin);
-            break;
+    case UC_ARCH_S390X:
+        uc_reg_write(uc, UC_S390X_REG_PC, &begin);
+        break;
 #endif
     }
 
@@ -1952,10 +1943,10 @@
         break;
 #endif
 #ifdef UNICORN_HAS_S390X
-        case UC_ARCH_S390X:
-            rw->context_reg_read = s390_context_reg_read;
-            rw->context_reg_write = s390_context_reg_write;
-            break;
+    case UC_ARCH_S390X:
+        rw->context_reg_read = s390_context_reg_read;
+        rw->context_reg_write = s390_context_reg_write;
+        break;
 #endif
     }
 
