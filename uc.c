/* Unicorn Emulator Engine */
/* By Nguyen Anh Quynh <aquynh@gmail.com>, 2015 */
/* Modified for Unicorn Engine by Chen Huitao<chenhuitao@hfmrit.com>, 2020 */

#if defined(UNICORN_HAS_OSXKERNEL)
#include <libkern/libkern.h>
#else
#include <stddef.h>
#include <stdio.h>
#include <stdlib.h>
#endif

#include <time.h> // nanosleep
#include <string.h>

#include "uc_priv.h"

// target specific headers
#include "qemu/target/m68k/unicorn.h"
#include "qemu/target/i386/unicorn.h"
#include "qemu/target/arm/unicorn.h"
#include "qemu/target/mips/unicorn.h"
#include "qemu/target/sparc/unicorn.h"
#include "qemu/target/ppc/unicorn.h"
#include "qemu/target/riscv/unicorn.h"

#include "qemu/include/qemu/queue.h"

UNICORN_EXPORT
unsigned int uc_version(unsigned int *major, unsigned int *minor)
{
    if (major != NULL && minor != NULL) {
        *major = UC_API_MAJOR;
        *minor = UC_API_MINOR;
    }

    return (UC_API_MAJOR << 8) + UC_API_MINOR;
}

UNICORN_EXPORT
uc_err uc_errno(uc_engine *uc)
{
    return uc->errnum;
}

UNICORN_EXPORT
const char *uc_strerror(uc_err code)
{
    switch (code) {
    default:
        return "Unknown error code";
    case UC_ERR_OK:
        return "OK (UC_ERR_OK)";
    case UC_ERR_NOMEM:
        return "No memory available or memory not present (UC_ERR_NOMEM)";
    case UC_ERR_ARCH:
        return "Invalid/unsupported architecture (UC_ERR_ARCH)";
    case UC_ERR_HANDLE:
        return "Invalid handle (UC_ERR_HANDLE)";
    case UC_ERR_MODE:
        return "Invalid mode (UC_ERR_MODE)";
    case UC_ERR_VERSION:
        return "Different API version between core & binding (UC_ERR_VERSION)";
    case UC_ERR_READ_UNMAPPED:
        return "Invalid memory read (UC_ERR_READ_UNMAPPED)";
    case UC_ERR_WRITE_UNMAPPED:
        return "Invalid memory write (UC_ERR_WRITE_UNMAPPED)";
    case UC_ERR_FETCH_UNMAPPED:
        return "Invalid memory fetch (UC_ERR_FETCH_UNMAPPED)";
    case UC_ERR_HOOK:
        return "Invalid hook type (UC_ERR_HOOK)";
    case UC_ERR_INSN_INVALID:
        return "Invalid instruction (UC_ERR_INSN_INVALID)";
    case UC_ERR_MAP:
        return "Invalid memory mapping (UC_ERR_MAP)";
    case UC_ERR_WRITE_PROT:
        return "Write to write-protected memory (UC_ERR_WRITE_PROT)";
    case UC_ERR_READ_PROT:
        return "Read from non-readable memory (UC_ERR_READ_PROT)";
    case UC_ERR_FETCH_PROT:
        return "Fetch from non-executable memory (UC_ERR_FETCH_PROT)";
    case UC_ERR_ARG:
        return "Invalid argument (UC_ERR_ARG)";
    case UC_ERR_READ_UNALIGNED:
        return "Read from unaligned memory (UC_ERR_READ_UNALIGNED)";
    case UC_ERR_WRITE_UNALIGNED:
        return "Write to unaligned memory (UC_ERR_WRITE_UNALIGNED)";
    case UC_ERR_FETCH_UNALIGNED:
        return "Fetch from unaligned memory (UC_ERR_FETCH_UNALIGNED)";
    case UC_ERR_RESOURCE:
        return "Insufficient resource (UC_ERR_RESOURCE)";
    case UC_ERR_EXCEPTION:
        return "Unhandled CPU exception (UC_ERR_EXCEPTION)";
    }
}

UNICORN_EXPORT
bool uc_arch_supported(uc_arch arch)
{
    switch (arch) {
#ifdef UNICORN_HAS_ARM
    case UC_ARCH_ARM:
        return true;
#endif
#ifdef UNICORN_HAS_ARM64
    case UC_ARCH_ARM64:
        return true;
#endif
#ifdef UNICORN_HAS_M68K
    case UC_ARCH_M68K:
        return true;
#endif
#ifdef UNICORN_HAS_MIPS
    case UC_ARCH_MIPS:
        return true;
#endif
#ifdef UNICORN_HAS_PPC
    case UC_ARCH_PPC:
        return true;
#endif
#ifdef UNICORN_HAS_SPARC
    case UC_ARCH_SPARC:
        return true;
#endif
#ifdef UNICORN_HAS_X86
    case UC_ARCH_X86:
        return true;
#endif
#ifdef UNICORN_HAS_RISCV
    case UC_ARCH_RISCV:
        return true;
#endif
    /* Invalid or disabled arch */
    default:
        return false;
    }
}

static gint uc_exits_cmp(gconstpointer a, gconstpointer b, gpointer user_data)
{
    uint64_t lhs = *((uint64_t *)a);
    uint64_t rhs = *((uint64_t *)b);

    if (lhs < rhs) {
        return -1;
    } else if (lhs == rhs) {
        return 0;
    } else {
        return 1;
    }
}

UNICORN_EXPORT
uc_err uc_open(uc_arch arch, uc_mode mode, uc_engine **result)
{
    struct uc_struct *uc;

    if (arch < UC_ARCH_MAX) {
        uc = calloc(1, sizeof(*uc));
        if (!uc) {
            // memory insufficient
            return UC_ERR_NOMEM;
        }

        /* qemu/exec.c: phys_map_node_reserve() */
        uc->alloc_hint = 16;
        uc->errnum = UC_ERR_OK;
        uc->arch = arch;
        uc->mode = mode;

        // uc->ram_list = { .blocks = QLIST_HEAD_INITIALIZER(ram_list.blocks) };
        QLIST_INIT(&uc->ram_list.blocks);

        QTAILQ_INIT(&uc->memory_listeners);

        QTAILQ_INIT(&uc->address_spaces);

        uc->exits = g_tree_new_full(uc_exits_cmp, NULL, g_free, NULL);

        switch (arch) {
        default:
            break;
#ifdef UNICORN_HAS_M68K
        case UC_ARCH_M68K:
            if ((mode & ~UC_MODE_M68K_MASK) || !(mode & UC_MODE_BIG_ENDIAN)) {
                free(uc);
                return UC_ERR_MODE;
            }
            uc->init_arch = m68k_uc_init;
            break;
#endif
#ifdef UNICORN_HAS_X86
        case UC_ARCH_X86:
            if ((mode & ~UC_MODE_X86_MASK) || (mode & UC_MODE_BIG_ENDIAN) ||
                !(mode & (UC_MODE_16 | UC_MODE_32 | UC_MODE_64))) {
                free(uc);
                return UC_ERR_MODE;
            }
            uc->init_arch = x86_uc_init;
            break;
#endif
#ifdef UNICORN_HAS_ARM
        case UC_ARCH_ARM:
            if ((mode & ~UC_MODE_ARM_MASK)) {
                free(uc);
                return UC_ERR_MODE;
            }
            if (mode & UC_MODE_BIG_ENDIAN) {
                uc->init_arch = armeb_uc_init;
            } else {
                uc->init_arch = arm_uc_init;
            }

            if (mode & UC_MODE_THUMB) {
                uc->thumb = 1;
            }
            break;
#endif
#ifdef UNICORN_HAS_ARM64
        case UC_ARCH_ARM64:
            if (mode & ~UC_MODE_ARM_MASK) {
                free(uc);
                return UC_ERR_MODE;
            }
            if (mode & UC_MODE_BIG_ENDIAN) {
                uc->init_arch = arm64eb_uc_init;
            } else {
                uc->init_arch = arm64_uc_init;
            }
            break;
#endif

#if defined(UNICORN_HAS_MIPS) || defined(UNICORN_HAS_MIPSEL) ||                \
    defined(UNICORN_HAS_MIPS64) || defined(UNICORN_HAS_MIPS64EL)
        case UC_ARCH_MIPS:
            if ((mode & ~UC_MODE_MIPS_MASK) ||
                !(mode & (UC_MODE_MIPS32 | UC_MODE_MIPS64))) {
                free(uc);
                return UC_ERR_MODE;
            }
            if (mode & UC_MODE_BIG_ENDIAN) {
#ifdef UNICORN_HAS_MIPS
                if (mode & UC_MODE_MIPS32) {
                    uc->init_arch = mips_uc_init;
                }
#endif
#ifdef UNICORN_HAS_MIPS64
                if (mode & UC_MODE_MIPS64) {
                    uc->init_arch = mips64_uc_init;
                }
#endif
            } else { // little endian
#ifdef UNICORN_HAS_MIPSEL
                if (mode & UC_MODE_MIPS32) {
                    uc->init_arch = mipsel_uc_init;
                }
#endif
#ifdef UNICORN_HAS_MIPS64EL
                if (mode & UC_MODE_MIPS64) {
                    uc->init_arch = mips64el_uc_init;
                }
#endif
            }
            break;
#endif

#ifdef UNICORN_HAS_SPARC
        case UC_ARCH_SPARC:
            if ((mode & ~UC_MODE_SPARC_MASK) || !(mode & UC_MODE_BIG_ENDIAN) ||
                !(mode & (UC_MODE_SPARC32 | UC_MODE_SPARC64))) {
                free(uc);
                return UC_ERR_MODE;
            }
            if (mode & UC_MODE_SPARC64) {
                uc->init_arch = sparc64_uc_init;
            } else {
                uc->init_arch = sparc_uc_init;
            }
            break;
#endif
#ifdef UNICORN_HAS_PPC
        case UC_ARCH_PPC:
            if ((mode & ~UC_MODE_PPC_MASK) || !(mode & UC_MODE_BIG_ENDIAN) ||
                !(mode & (UC_MODE_PPC32 | UC_MODE_PPC64))) {
                free(uc);
                return UC_ERR_MODE;
            }
            if (mode & UC_MODE_PPC64) {
                uc->init_arch = ppc64_uc_init;
            } else {
                uc->init_arch = ppc_uc_init;
            }
            break;
#endif
#ifdef UNICORN_HAS_RISCV
        case UC_ARCH_RISCV:
            if ((mode & ~UC_MODE_RISCV_MASK) ||
                !(mode & (UC_MODE_RISCV32 | UC_MODE_RISCV64))) {
                free(uc);
                return UC_ERR_MODE;
            }
            if (mode & UC_MODE_RISCV32) {
                uc->init_arch = riscv32_uc_init;
            } else if (mode & UC_MODE_RISCV64) {
                uc->init_arch = riscv64_uc_init;
            } else {
                free(uc);
                return UC_ERR_MODE;
            }
            break;
#endif
        }

        if (uc->init_arch == NULL) {
            return UC_ERR_ARCH;
        }

        if (machine_initialize(uc)) {
            return UC_ERR_RESOURCE;
        }

        // init fpu softfloat
        uc->softfloat_initialize();

        *result = uc;

        if (uc->reg_reset) {
            uc->reg_reset(uc);
        }

        return UC_ERR_OK;
    } else {
        return UC_ERR_ARCH;
    }
}

UNICORN_EXPORT
uc_err uc_close(uc_engine *uc)
{
    int i;
    struct list_item *cur;
    struct hook *hook;
    MemoryRegion *mr;

    // Cleanup internally.
    if (uc->release) {
        uc->release(uc->tcg_ctx);
    }
    g_free(uc->tcg_ctx);

    // Cleanup CPU.
    g_free(uc->cpu->cpu_ases);
    g_free(uc->cpu->thread);

    /* cpu */
    free(uc->cpu);

    /* flatviews */
    g_hash_table_destroy(uc->flat_views);

    // During flatviews destruction, we may still access memory regions.
    // So we free them afterwards.
    /* memory */
    mr = &uc->io_mem_unassigned;
    mr->destructor(mr);
    mr = uc->system_io;
    mr->destructor(mr);
    mr = uc->system_memory;
    mr->destructor(mr);
    g_free(uc->system_memory);
    g_free(uc->system_io);

    // Thread relateds.
    if (uc->qemu_thread_data) {
        g_free(uc->qemu_thread_data);
    }

    /* free */
    g_free(uc->init_target_page);

    // Other auxilaries.
    g_free(uc->l1_map);

    if (uc->bounce.buffer) {
        free(uc->bounce.buffer);
    }

    // free hooks and hook lists
    for (i = 0; i < UC_HOOK_MAX; i++) {
        cur = uc->hook[i].head;
        // hook can be in more than one list
        // so we refcount to know when to free
        while (cur) {
            hook = (struct hook *)cur->data;
            if (--hook->refs == 0) {
                free(hook);
            }
            cur = cur->next;
        }
        list_clear(&uc->hook[i]);
    }

    free(uc->mapped_blocks);

    // free the saved contexts list and notify them that uc has been closed.
    cur = uc->saved_contexts.head;
    while (cur != NULL) {
        struct list_item *next = cur->next;
        struct uc_context *context = (struct uc_context *)cur->data;
        context->uc = NULL;
        cur = next;
    }
    list_clear(&uc->saved_contexts);

    g_tree_destroy(uc->exits);

    // finally, free uc itself.
    memset(uc, 0, sizeof(*uc));
    free(uc);

    return UC_ERR_OK;
}

UNICORN_EXPORT
uc_err uc_reg_read_batch(uc_engine *uc, int *ids, void **vals, int count)
{
    int ret = UC_ERR_OK;
    if (uc->reg_read) {
        ret = uc->reg_read(uc, (unsigned int *)ids, vals, count);
    } else {
        return UC_ERR_HANDLE;
    }

    return ret;
}

UNICORN_EXPORT
uc_err uc_reg_write_batch(uc_engine *uc, int *ids, void *const *vals, int count)
{
    int ret = UC_ERR_OK;
    if (uc->reg_write) {
        ret = uc->reg_write(uc, (unsigned int *)ids, vals, count);
    } else {
        return UC_ERR_HANDLE;
    }

    return ret;
}

UNICORN_EXPORT
uc_err uc_reg_read(uc_engine *uc, int regid, void *value)
{
    return uc_reg_read_batch(uc, &regid, &value, 1);
}

UNICORN_EXPORT
uc_err uc_reg_write(uc_engine *uc, int regid, const void *value)
{
    return uc_reg_write_batch(uc, &regid, (void *const *)&value, 1);
}

// check if a memory area is mapped
// this is complicated because an area can overlap adjacent blocks
static bool check_mem_area(uc_engine *uc, uint64_t address, size_t size)
{
    size_t count = 0, len;

    while (count < size) {
        MemoryRegion *mr = memory_mapping(uc, address);
        if (mr) {
            len = (size_t)MIN(size - count, mr->end - address);
            count += len;
            address += len;
        } else { // this address is not mapped in yet
            break;
        }
    }

    return (count == size);
}

UNICORN_EXPORT
uc_err uc_mem_read(uc_engine *uc, uint64_t address, void *_bytes, size_t size)
{
    size_t count = 0, len;
    uint8_t *bytes = _bytes;

    // qemu cpu_physical_memory_rw() size is an int
    if (size > INT_MAX)
        return UC_ERR_ARG;

    if (uc->mem_redirect) {
        address = uc->mem_redirect(address);
    }

    if (!check_mem_area(uc, address, size)) {
        return UC_ERR_READ_UNMAPPED;
    }

    // memory area can overlap adjacent memory blocks
    while (count < size) {
        MemoryRegion *mr = memory_mapping(uc, address);
        if (mr) {
            len = (size_t)MIN(size - count, mr->end - address);
            if (uc->read_mem(&uc->address_space_memory, address, bytes, len) ==
                false) {
                break;
            }
            count += len;
            address += len;
            bytes += len;
        } else { // this address is not mapped in yet
            break;
        }
    }

    if (count == size) {
        return UC_ERR_OK;
    } else {
        return UC_ERR_READ_UNMAPPED;
    }
}

UNICORN_EXPORT
uc_err uc_mem_write(uc_engine *uc, uint64_t address, const void *_bytes,
                    size_t size)
{
    size_t count = 0, len;
    const uint8_t *bytes = _bytes;

    // qemu cpu_physical_memory_rw() size is an int
    if (size > INT_MAX)
        return UC_ERR_ARG;

    if (uc->mem_redirect) {
        address = uc->mem_redirect(address);
    }

    if (!check_mem_area(uc, address, size)) {
        return UC_ERR_WRITE_UNMAPPED;
    }

    // memory area can overlap adjacent memory blocks
    while (count < size) {
        MemoryRegion *mr = memory_mapping(uc, address);
        if (mr) {
            uint32_t operms = mr->perms;
            if (!(operms & UC_PROT_WRITE)) { // write protected
                // but this is not the program accessing memory, so temporarily
                // mark writable
                uc->readonly_mem(mr, false);
            }

            len = (size_t)MIN(size - count, mr->end - address);
            if (uc->write_mem(&uc->address_space_memory, address, bytes, len) ==
                false) {
                break;
            }

            if (!(operms & UC_PROT_WRITE)) { // write protected
                // now write protect it again
                uc->readonly_mem(mr, true);
            }

            count += len;
            address += len;
            bytes += len;
        } else { // this address is not mapped in yet
            break;
        }
    }

    if (count == size) {
        return UC_ERR_OK;
    } else {
        return UC_ERR_WRITE_UNMAPPED;
    }
}

#define TIMEOUT_STEP 2 // microseconds
static void *_timeout_fn(void *arg)
{
    struct uc_struct *uc = arg;
    int64_t current_time = get_clock();

    do {
        usleep(TIMEOUT_STEP);
        // perhaps emulation is even done before timeout?
        if (uc->emulation_done) {
            break;
        }
    } while ((uint64_t)(get_clock() - current_time) < uc->timeout);

    // timeout before emulation is done?
    if (!uc->emulation_done) {
        uc->timed_out = true;
        // force emulation to stop
        uc_emu_stop(uc);
    }

    return NULL;
}

static void enable_emu_timer(uc_engine *uc, uint64_t timeout)
{
    uc->timeout = timeout;
    qemu_thread_create(uc, &uc->timer, "timeout", _timeout_fn, uc,
                       QEMU_THREAD_JOINABLE);
}

static void hook_count_cb(struct uc_struct *uc, uint64_t address, uint32_t size,
                          void *user_data)
{
    // count this instruction. ah ah ah.
    uc->emu_counter++;
    // printf(":: emu counter = %u, at %lx\n", uc->emu_counter, address);

    if (uc->emu_counter > uc->emu_count) {
        // printf(":: emu counter = %u, stop emulation\n", uc->emu_counter);
        uc_emu_stop(uc);
    }
}

static void clear_deleted_hooks(uc_engine *uc)
{
    struct list_item *cur;
    struct hook *hook;
    int i;

    for (cur = uc->hooks_to_del.head;
         cur != NULL && (hook = (struct hook *)cur->data); cur = cur->next) {
        assert(hook->to_delete);
        for (i = 0; i < UC_HOOK_MAX; i++) {
            if (list_remove(&uc->hook[i], (void *)hook)) {
                if (--hook->refs == 0) {
                    free(hook);
                }

                // a hook cannot be twice in the same list
                break;
            }
        }
    }

    list_clear(&uc->hooks_to_del);
}

UNICORN_EXPORT
uc_err uc_emu_start(uc_engine *uc, uint64_t begin, uint64_t until,
                    uint64_t timeout, size_t count)
{
    // reset the counter
    uc->emu_counter = 0;
    uc->invalid_error = UC_ERR_OK;
    uc->emulation_done = false;
    uc->size_recur_mem = 0;
    uc->timed_out = false;
    uc->first_tb = true;

    // In this case, we don't do any emulation because it will generate
    // an empty translation block which we can't invalidate.
    if (begin == until) {
        return UC_ERR_OK;
    }

    switch (uc->arch) {
    default:
        break;
#ifdef UNICORN_HAS_M68K
    case UC_ARCH_M68K:
        uc_reg_write(uc, UC_M68K_REG_PC, &begin);
        break;
#endif
#ifdef UNICORN_HAS_X86
    case UC_ARCH_X86:
        switch (uc->mode) {
        default:
            break;
        case UC_MODE_16: {
            uint64_t ip;
            uint16_t cs;

            uc_reg_read(uc, UC_X86_REG_CS, &cs);
            // compensate for later adding up IP & CS
            ip = begin - cs * 16;
            uc_reg_write(uc, UC_X86_REG_IP, &ip);
            break;
        }
        case UC_MODE_32:
            uc_reg_write(uc, UC_X86_REG_EIP, &begin);
            break;
        case UC_MODE_64:
            uc_reg_write(uc, UC_X86_REG_RIP, &begin);
            break;
        }
        break;
#endif
#ifdef UNICORN_HAS_ARM
    case UC_ARCH_ARM:
        uc_reg_write(uc, UC_ARM_REG_R15, &begin);
        break;
#endif
#ifdef UNICORN_HAS_ARM64
    case UC_ARCH_ARM64:
        uc_reg_write(uc, UC_ARM64_REG_PC, &begin);
        break;
#endif
#ifdef UNICORN_HAS_MIPS
    case UC_ARCH_MIPS:
        // TODO: MIPS32/MIPS64/BIGENDIAN etc
        uc_reg_write(uc, UC_MIPS_REG_PC, &begin);
        break;
#endif
#ifdef UNICORN_HAS_SPARC
    case UC_ARCH_SPARC:
        // TODO: Sparc/Sparc64
        uc_reg_write(uc, UC_SPARC_REG_PC, &begin);
        break;
#endif
#ifdef UNICORN_HAS_PPC
    case UC_ARCH_PPC:
        uc_reg_write(uc, UC_PPC_REG_PC, &begin);
        break;
#endif
#ifdef UNICORN_HAS_RISCV
    case UC_ARCH_RISCV:
        uc_reg_write(uc, UC_RISCV_REG_PC, &begin);
        break;
#endif
    }

    uc->stop_request = false;

    uc->emu_count = count;
    // remove count hook if counting isn't necessary
    if (count <= 0 && uc->count_hook != 0) {
        uc_hook_del(uc, uc->count_hook);
        uc->count_hook = 0;
    }
    // set up count hook to count instructions.
    if (count > 0 && uc->count_hook == 0) {
        uc_err err;
        // callback to count instructions must be run before everything else,
        // so instead of appending, we must insert the hook at the begin
        // of the hook list
        uc->hook_insert = 1;
        err = uc_hook_add(uc, &uc->count_hook, UC_HOOK_CODE, hook_count_cb,
                          NULL, 1, 0);
        // restore to append mode for uc_hook_add()
        uc->hook_insert = 0;
        if (err != UC_ERR_OK) {
            return err;
        }
    }

    // If UC_CTL_UC_USE_EXITS is set, then the @until param won't have any
    // effect. This is designed for the backward compatibility.
    if (!uc->use_exits) {
        g_tree_remove_all(uc->exits);
        uc_add_exit(uc, until);
    }

    if (timeout) {
        enable_emu_timer(uc, timeout * 1000); // microseconds -> nanoseconds
    }

    uc->vm_start(uc);

    // emulation is done
    uc->emulation_done = true;

    // remove hooks to delete
    clear_deleted_hooks(uc);

    if (timeout) {
        // wait for the timer to finish
        qemu_thread_join(&uc->timer);
    }

    return uc->invalid_error;
}

UNICORN_EXPORT
uc_err uc_emu_stop(uc_engine *uc)
{
    if (uc->emulation_done) {
        return UC_ERR_OK;
    }

    uc->stop_request = true;
    // TODO: make this atomic somehow?
    if (uc->cpu) {
        // exit the current TB
        cpu_exit(uc->cpu);
    }

    return UC_ERR_OK;
}

// return target index where a memory region at the address exists, or could be
// inserted
//
// address either is inside the mapping at the returned index, or is in free
// space before the next mapping.
//
// if there is overlap, between regions, ending address will be higher than the
// starting address of the mapping at returned index
static int bsearch_mapped_blocks(const uc_engine *uc, uint64_t address)
{
    int left, right, mid;
    MemoryRegion *mapping;

    left = 0;
    right = uc->mapped_block_count;

    while (left < right) {
        mid = left + (right - left) / 2;

        mapping = uc->mapped_blocks[mid];

        if (mapping->end - 1 < address) {
            left = mid + 1;
        } else if (mapping->addr > address) {
            right = mid;
        } else {
            return mid;
        }
    }

    return left;
}

// find if a memory range overlaps with existing mapped regions
static bool memory_overlap(struct uc_struct *uc, uint64_t begin, size_t size)
{
    unsigned int i;
    uint64_t end = begin + size - 1;

    i = bsearch_mapped_blocks(uc, begin);

    // is this the highest region with no possible overlap?
    if (i >= uc->mapped_block_count)
        return false;

    // end address overlaps this region?
    if (end >= uc->mapped_blocks[i]->addr)
        return true;

    // not found
    return false;
}

// common setup/error checking shared between uc_mem_map and uc_mem_map_ptr
static uc_err mem_map(uc_engine *uc, uint64_t address, size_t size,
                      uint32_t perms, MemoryRegion *block)
{
    MemoryRegion **regions;
    int pos;

    if (block == NULL) {
        return UC_ERR_NOMEM;
    }

    if ((uc->mapped_block_count & (MEM_BLOCK_INCR - 1)) == 0) { // time to grow
        regions = (MemoryRegion **)g_realloc(
            uc->mapped_blocks,
            sizeof(MemoryRegion *) * (uc->mapped_block_count + MEM_BLOCK_INCR));
        if (regions == NULL) {
            return UC_ERR_NOMEM;
        }
        uc->mapped_blocks = regions;
    }

    pos = bsearch_mapped_blocks(uc, block->addr);

    // shift the array right to give space for the new pointer
    memmove(&uc->mapped_blocks[pos + 1], &uc->mapped_blocks[pos],
            sizeof(MemoryRegion *) * (uc->mapped_block_count - pos));

    uc->mapped_blocks[pos] = block;
    uc->mapped_block_count++;

    return UC_ERR_OK;
}

static uc_err mem_map_check(uc_engine *uc, uint64_t address, size_t size,
                            uint32_t perms)
{
    if (size == 0) {
        // invalid memory mapping
        return UC_ERR_ARG;
    }

    // address cannot wrapp around
    if (address + size - 1 < address) {
        return UC_ERR_ARG;
    }

    // address must be aligned to uc->target_page_size
    if ((address & uc->target_page_align) != 0) {
        return UC_ERR_ARG;
    }

    // size must be multiple of uc->target_page_size
    if ((size & uc->target_page_align) != 0) {
        return UC_ERR_ARG;
    }

    // check for only valid permissions
    if ((perms & ~UC_PROT_ALL) != 0) {
        return UC_ERR_ARG;
    }

    // this area overlaps existing mapped regions?
    if (memory_overlap(uc, address, size)) {
        return UC_ERR_MAP;
    }

    return UC_ERR_OK;
}

UNICORN_EXPORT
uc_err uc_mem_map(uc_engine *uc, uint64_t address, size_t size, uint32_t perms)
{
    uc_err res;

    if (uc->mem_redirect) {
        address = uc->mem_redirect(address);
    }

    res = mem_map_check(uc, address, size, perms);
    if (res) {
        return res;
    }

    return mem_map(uc, address, size, perms,
                   uc->memory_map(uc, address, size, perms));
}

UNICORN_EXPORT
uc_err uc_mem_map_ptr(uc_engine *uc, uint64_t address, size_t size,
                      uint32_t perms, void *ptr)
{
    uc_err res;

    if (ptr == NULL) {
        return UC_ERR_ARG;
    }

    if (uc->mem_redirect) {
        address = uc->mem_redirect(address);
    }

    res = mem_map_check(uc, address, size, perms);
    if (res) {
        return res;
    }

    return mem_map(uc, address, size, UC_PROT_ALL,
                   uc->memory_map_ptr(uc, address, size, perms, ptr));
}

UNICORN_EXPORT
uc_err uc_mmio_map(uc_engine *uc, uint64_t address, size_t size,
                   uc_cb_mmio_read_t read_cb, void *user_data_read,
                   uc_cb_mmio_write_t write_cb, void *user_data_write)
{
    uc_err res;

    if (uc->mem_redirect) {
        address = uc->mem_redirect(address);
    }

    res = mem_map_check(uc, address, size, UC_PROT_ALL);
    if (res)
        return res;

    // The callbacks do not need to be checked for NULL here, as their presence
    // (or lack thereof) will determine the permissions used.
    return mem_map(uc, address, size, UC_PROT_NONE,
                   uc->memory_map_io(uc, address, size, read_cb, write_cb,
                                     user_data_read, user_data_write));
}

// Create a backup copy of the indicated MemoryRegion.
// Generally used in prepartion for splitting a MemoryRegion.
static uint8_t *copy_region(struct uc_struct *uc, MemoryRegion *mr)
{
    uint8_t *block = (uint8_t *)g_malloc0((size_t)int128_get64(mr->size));
    if (block != NULL) {
        uc_err err =
            uc_mem_read(uc, mr->addr, block, (size_t)int128_get64(mr->size));
        if (err != UC_ERR_OK) {
            free(block);
            block = NULL;
        }
    }

    return block;
}

/*
   Split the given MemoryRegion at the indicated address for the indicated size
   this may result in the create of up to 3 spanning sections. If the delete
   parameter is true, the no new section will be created to replace the indicate
   range. This functions exists to support uc_mem_protect and uc_mem_unmap.

   This is a static function and callers have already done some preliminary
   parameter validation.

   The do_delete argument indicates that we are being called to support
   uc_mem_unmap. In this case we save some time by choosing NOT to remap
   the areas that are intended to get unmapped
 */
// TODO: investigate whether qemu region manipulation functions already offered
// this capability
static bool split_region(struct uc_struct *uc, MemoryRegion *mr,
                         uint64_t address, size_t size, bool do_delete)
{
    uint8_t *backup;
    uint32_t perms;
    uint64_t begin, end, chunk_end;
    size_t l_size, m_size, r_size;
    RAMBlock *block = NULL;
    bool prealloc = false;

    chunk_end = address + size;

    // if this region belongs to area [address, address+size],
    // then there is no work to do.
    if (address <= mr->addr && chunk_end >= mr->end) {
        return true;
    }

    if (size == 0) {
        // trivial case
        return true;
    }

    if (address >= mr->end || chunk_end <= mr->addr) {
        // impossible case
        return false;
    }

    QLIST_FOREACH(block, &uc->ram_list.blocks, next)
    {
        if (block->offset <= mr->addr &&
            block->used_length >= (mr->end - mr->addr)) {
            break;
        }
    }

    if (block == NULL) {
        return false;
    }

    // RAM_PREALLOC is not defined outside exec.c and I didn't feel like
    // moving it
    prealloc = !!(block->flags & 1);

    if (block->flags & 1) {
        backup = block->host;
    } else {
        backup = copy_region(uc, mr);
        if (backup == NULL) {
            return false;
        }
    }

    // save the essential information required for the split before mr gets
    // deleted
    perms = mr->perms;
    begin = mr->addr;
    end = mr->end;

    // unmap this region first, then do split it later
    if (uc_mem_unmap(uc, mr->addr, (size_t)int128_get64(mr->size)) !=
        UC_ERR_OK) {
        goto error;
    }

    /* overlapping cases
     *               |------mr------|
     * case 1    |---size--|
     * case 2           |--size--|
     * case 3                  |---size--|
     */

    // adjust some things
    if (address < begin) {
        address = begin;
    }
    if (chunk_end > end) {
        chunk_end = end;
    }

    // compute sub region sizes
    l_size = (size_t)(address - begin);
    r_size = (size_t)(end - chunk_end);
    m_size = (size_t)(chunk_end - address);

    // If there are error in any of the below operations, things are too far
    // gone at that point to recover. Could try to remap orignal region, but
    // these smaller allocation just failed so no guarantee that we can recover
    // the original allocation at this point
    if (l_size > 0) {
        if (!prealloc) {
            if (uc_mem_map(uc, begin, l_size, perms) != UC_ERR_OK) {
                goto error;
            }
            if (uc_mem_write(uc, begin, backup, l_size) != UC_ERR_OK) {
                goto error;
            }
        } else {
            if (uc_mem_map_ptr(uc, begin, l_size, perms, backup) != UC_ERR_OK) {
                goto error;
            }
        }
    }

    if (m_size > 0 && !do_delete) {
        if (!prealloc) {
            if (uc_mem_map(uc, address, m_size, perms) != UC_ERR_OK) {
                goto error;
            }
            if (uc_mem_write(uc, address, backup + l_size, m_size) !=
                UC_ERR_OK) {
                goto error;
            }
        } else {
            if (uc_mem_map_ptr(uc, address, m_size, perms, backup + l_size) !=
                UC_ERR_OK) {
                goto error;
            }
        }
    }

    if (r_size > 0) {
        if (!prealloc) {
            if (uc_mem_map(uc, chunk_end, r_size, perms) != UC_ERR_OK) {
                goto error;
            }
            if (uc_mem_write(uc, chunk_end, backup + l_size + m_size, r_size) !=
                UC_ERR_OK) {
                goto error;
            }
        } else {
            if (uc_mem_map_ptr(uc, chunk_end, r_size, perms,
                               backup + l_size + m_size) != UC_ERR_OK) {
                goto error;
            }
        }
    }

    if (!prealloc) {
        free(backup);
    }
    return true;

error:
    if (!prealloc) {
        free(backup);
    }
    return false;
}

UNICORN_EXPORT
uc_err uc_mem_protect(struct uc_struct *uc, uint64_t address, size_t size,
                      uint32_t perms)
{
    MemoryRegion *mr;
    uint64_t addr = address;
    size_t count, len;
    bool remove_exec = false;

    if (size == 0) {
        // trivial case, no change
        return UC_ERR_OK;
    }

    // address must be aligned to uc->target_page_size
    if ((address & uc->target_page_align) != 0) {
        return UC_ERR_ARG;
    }

    // size must be multiple of uc->target_page_size
    if ((size & uc->target_page_align) != 0) {
        return UC_ERR_ARG;
    }

    // check for only valid permissions
    if ((perms & ~UC_PROT_ALL) != 0) {
        return UC_ERR_ARG;
    }

    if (uc->mem_redirect) {
        address = uc->mem_redirect(address);
    }

    // check that user's entire requested block is mapped
    if (!check_mem_area(uc, address, size)) {
        return UC_ERR_NOMEM;
    }

    // Now we know entire region is mapped, so change permissions
    // We may need to split regions if this area spans adjacent regions
    addr = address;
    count = 0;
    while (count < size) {
        mr = memory_mapping(uc, addr);
        len = (size_t)MIN(size - count, mr->end - addr);
        if (!split_region(uc, mr, addr, len, false)) {
            return UC_ERR_NOMEM;
        }

        mr = memory_mapping(uc, addr);
        // will this remove EXEC permission?
        if (((mr->perms & UC_PROT_EXEC) != 0) &&
            ((perms & UC_PROT_EXEC) == 0)) {
            remove_exec = true;
        }
        mr->perms = perms;
        uc->readonly_mem(mr, (perms & UC_PROT_WRITE) == 0);

        count += len;
        addr += len;
    }

    // if EXEC permission is removed, then quit TB and continue at the same
    // place
    if (remove_exec) {
        uc->quit_request = true;
        uc_emu_stop(uc);
    }

    return UC_ERR_OK;
}

UNICORN_EXPORT
uc_err uc_mem_unmap(struct uc_struct *uc, uint64_t address, size_t size)
{
    MemoryRegion *mr;
    uint64_t addr;
    size_t count, len;

    if (size == 0) {
        // nothing to unmap
        return UC_ERR_OK;
    }

    // address must be aligned to uc->target_page_size
    if ((address & uc->target_page_align) != 0) {
        return UC_ERR_ARG;
    }

    // size must be multiple of uc->target_page_size
    if ((size & uc->target_page_align) != 0) {
        return UC_ERR_ARG;
    }

    if (uc->mem_redirect) {
        address = uc->mem_redirect(address);
    }

    // check that user's entire requested block is mapped
    if (!check_mem_area(uc, address, size)) {
        return UC_ERR_NOMEM;
    }

    // Now we know entire region is mapped, so do the unmap
    // We may need to split regions if this area spans adjacent regions
    addr = address;
    count = 0;
    while (count < size) {
        mr = memory_mapping(uc, addr);
        len = (size_t)MIN(size - count, mr->end - addr);
        if (!split_region(uc, mr, addr, len, true)) {
            return UC_ERR_NOMEM;
        }

        // if we can retrieve the mapping, then no splitting took place
        // so unmap here
        mr = memory_mapping(uc, addr);
        if (mr != NULL) {
            uc->memory_unmap(uc, mr);
        }
        count += len;
        addr += len;
    }

    return UC_ERR_OK;
}

// find the memory region of this address
MemoryRegion *memory_mapping(struct uc_struct *uc, uint64_t address)
{
    unsigned int i;

    if (uc->mapped_block_count == 0) {
        return NULL;
    }

    if (uc->mem_redirect) {
        address = uc->mem_redirect(address);
    }

    // try with the cache index first
    i = uc->mapped_block_cache_index;

    if (i < uc->mapped_block_count && address >= uc->mapped_blocks[i]->addr &&
        address < uc->mapped_blocks[i]->end) {
        return uc->mapped_blocks[i];
    }

    i = bsearch_mapped_blocks(uc, address);

    if (i < uc->mapped_block_count && address >= uc->mapped_blocks[i]->addr &&
        address <= uc->mapped_blocks[i]->end - 1)
        return uc->mapped_blocks[i];

    // not found
    return NULL;
}

UNICORN_EXPORT
uc_err uc_hook_add(uc_engine *uc, uc_hook *hh, int type, void *callback,
                   void *user_data, uint64_t begin, uint64_t end, ...)
{
    int ret = UC_ERR_OK;
    int i = 0;

    struct hook *hook = calloc(1, sizeof(struct hook));
    if (hook == NULL) {
        return UC_ERR_NOMEM;
    }

    hook->begin = begin;
    hook->end = end;
    hook->type = type;
    hook->callback = callback;
    hook->user_data = user_data;
    hook->refs = 0;
    hook->to_delete = false;
    *hh = (uc_hook)hook;

    // UC_HOOK_INSN has an extra argument for instruction ID
    if (type & UC_HOOK_INSN) {
        va_list valist;

        va_start(valist, end);
        hook->insn = va_arg(valist, int);
        va_end(valist);

        if (uc->insn_hook_validate) {
            if (!uc->insn_hook_validate(hook->insn)) {
                free(hook);
                return UC_ERR_HOOK;
            }
        }

        if (uc->hook_insert) {
            if (list_insert(&uc->hook[UC_HOOK_INSN_IDX], hook) == NULL) {
                free(hook);
                return UC_ERR_NOMEM;
            }
        } else {
            if (list_append(&uc->hook[UC_HOOK_INSN_IDX], hook) == NULL) {
                free(hook);
                return UC_ERR_NOMEM;
            }
        }

        hook->refs++;
        return UC_ERR_OK;
    }

    while ((type >> i) > 0) {
        if ((type >> i) & 1) {
            // TODO: invalid hook error?
            if (i < UC_HOOK_MAX) {
                if (uc->hook_insert) {
                    if (list_insert(&uc->hook[i], hook) == NULL) {
                        if (hook->refs == 0) {
                            free(hook);
                        }
                        return UC_ERR_NOMEM;
                    }
                } else {
                    if (list_append(&uc->hook[i], hook) == NULL) {
                        if (hook->refs == 0) {
                            free(hook);
                        }
                        return UC_ERR_NOMEM;
                    }
                }
                hook->refs++;
            }
        }
        i++;
    }

    // we didn't use the hook
    // TODO: return an error?
    if (hook->refs == 0) {
        free(hook);
    }

    return ret;
}

UNICORN_EXPORT
uc_err uc_hook_del(uc_engine *uc, uc_hook hh)
{
    int i;
    struct hook *hook = (struct hook *)hh;

    // we can't dereference hook->type if hook is invalid
    // so for now we need to iterate over all possible types to remove the hook
    // which is less efficient
    // an optimization would be to align the hook pointer
    // and store the type mask in the hook pointer.
    for (i = 0; i < UC_HOOK_MAX; i++) {
        if (list_exists(&uc->hook[i], (void *)hook)) {
            hook->to_delete = true;
            list_append(&uc->hooks_to_del, hook);
        }
    }

    return UC_ERR_OK;
}

// TCG helper
void helper_uc_tracecode(int32_t size, uc_hook_idx index, void *handle,
                         int64_t address);
void helper_uc_tracecode(int32_t size, uc_hook_idx index, void *handle,
                         int64_t address)
{
    struct uc_struct *uc = handle;
    struct list_item *cur;
    struct hook *hook;
    int hook_flags =
        index &
        UC_HOOK_FLAG_MASK; // The index here may contain additional flags. See
                           // the comments of uc_hook_idx for details.

    index = index & UC_HOOK_IDX_MASK;

    // sync PC in CPUArchState with address
    if (uc->set_pc) {
        uc->set_pc(uc, address);
    }

    // the last callback may already asked to stop emulation
    if (uc->stop_request && !(hook_flags & UC_HOOK_FLAG_NO_STOP)) {
        return;
    }

    for (cur = uc->hook[index].head;
         cur != NULL && (hook = (struct hook *)cur->data); cur = cur->next) {
        if (hook->to_delete) {
            continue;
        }

        // on invalid block/instruction, call instruction counter (if enable),
        // then quit
        if (size == 0) {
            if (index == UC_HOOK_CODE_IDX && uc->count_hook) {
                // this is the instruction counter (first hook in the list)
                ((uc_cb_hookcode_t)hook->callback)(uc, address, size,
                                                   hook->user_data);
            }

            return;
        }

        if (HOOK_BOUND_CHECK(hook, (uint64_t)address)) {
            ((uc_cb_hookcode_t)hook->callback)(uc, address, size,
                                               hook->user_data);
        }

        // the last callback may already asked to stop emulation
        // Unicorn:
        //   In an ARM IT block, we behave like the emulation continues
        //   normally. No check_exit_request is generated and the hooks are
        //   triggered normally. In other words, the whole IT block is treated
        //   as a single instruction.
        if (uc->stop_request && !(hook_flags & UC_HOOK_FLAG_NO_STOP)) {
            break;
        }
    }
}

UNICORN_EXPORT
uc_err uc_mem_regions(uc_engine *uc, uc_mem_region **regions, uint32_t *count)
{
    uint32_t i;
    uc_mem_region *r = NULL;

    *count = uc->mapped_block_count;

    if (*count) {
        r = g_malloc0(*count * sizeof(uc_mem_region));
        if (r == NULL) {
            // out of memory
            return UC_ERR_NOMEM;
        }
    }

    for (i = 0; i < *count; i++) {
        r[i].begin = uc->mapped_blocks[i]->addr;
        r[i].end = uc->mapped_blocks[i]->end - 1;
        r[i].perms = uc->mapped_blocks[i]->perms;
    }

    *regions = r;

    return UC_ERR_OK;
}

UNICORN_EXPORT
uc_err uc_query(uc_engine *uc, uc_query_type type, size_t *result)
{
    switch (type) {
    default:
        return UC_ERR_ARG;

    case UC_QUERY_PAGE_SIZE:
        *result = uc->target_page_size;
        break;

    case UC_QUERY_ARCH:
        *result = uc->arch;
        break;

    case UC_QUERY_MODE:
#ifdef UNICORN_HAS_ARM
        if (uc->arch == UC_ARCH_ARM) {
            return uc->query(uc, type, result);
        }
#endif
<<<<<<< HEAD
            *result = uc->mode;
            break;
=======
        return UC_ERR_ARG;
>>>>>>> c11b9aa5

    case UC_QUERY_TIMEOUT:
        *result = uc->timed_out;
        break;
    }

    return UC_ERR_OK;
}

UNICORN_EXPORT
uc_err uc_context_alloc(uc_engine *uc, uc_context **context)
{
    struct uc_context **_context = context;
    size_t size = uc_context_size(uc);

    *_context = g_malloc(size);
    if (*_context) {
        (*_context)->jmp_env_size = sizeof(*uc->cpu->jmp_env);
        (*_context)->context_size = uc->cpu_context_size;
        (*_context)->arch = uc->arch;
        (*_context)->mode = uc->mode;
        (*_context)->uc = uc;
        if (list_insert(&uc->saved_contexts, *_context)) {
            return UC_ERR_OK;
        } else {
            return UC_ERR_NOMEM;
        }
    } else {
        return UC_ERR_NOMEM;
    }
}

UNICORN_EXPORT
uc_err uc_free(void *mem)
{
    g_free(mem);
    return UC_ERR_OK;
}

UNICORN_EXPORT
size_t uc_context_size(uc_engine *uc)
{
    // return the total size of struct uc_context
    return sizeof(uc_context) + uc->cpu_context_size +
           sizeof(*uc->cpu->jmp_env);
}

UNICORN_EXPORT
uc_err uc_context_save(uc_engine *uc, uc_context *context)
{
    memcpy(context->data, uc->cpu->env_ptr, context->context_size);
    memcpy(context->data + context->context_size, uc->cpu->jmp_env,
           context->jmp_env_size);

    return UC_ERR_OK;
}

UNICORN_EXPORT
uc_err uc_context_reg_write(uc_context *ctx, int regid, const void *value)
{
    return uc_context_reg_write_batch(ctx, &regid, (void *const *)&value, 1);
}

UNICORN_EXPORT
uc_err uc_context_reg_read(uc_context *ctx, int regid, void *value)
{
    return uc_context_reg_read_batch(ctx, &regid, &value, 1);
}

// Keep in mind that we don't a uc_engine when r/w the registers of a context.
static void find_context_reg_rw_function(uc_arch arch, uc_mode mode,
                                         context_reg_rw_t *rw)
{
    // We believe that the arch/mode pair is correct.
    switch (arch) {
    default:
        rw->context_reg_read = NULL;
        rw->context_reg_write = NULL;
        break;
#ifdef UNICORN_HAS_M68K
    case UC_ARCH_M68K:
        rw->context_reg_read = m68k_context_reg_read;
        rw->context_reg_write = m68k_context_reg_write;
        break;
#endif
#ifdef UNICORN_HAS_X86
    case UC_ARCH_X86:
        rw->context_reg_read = x86_context_reg_read;
        rw->context_reg_write = x86_context_reg_write;
        break;
#endif
#ifdef UNICORN_HAS_ARM
    case UC_ARCH_ARM:
        if (mode & UC_MODE_BIG_ENDIAN) {
            rw->context_reg_read = armeb_context_reg_read;
            rw->context_reg_write = armeb_context_reg_write;
        } else {
            rw->context_reg_read = arm_context_reg_read;
            rw->context_reg_write = arm_context_reg_write;
        }
#endif
#ifdef UNICORN_HAS_ARM64
    case UC_ARCH_ARM64:
        if (mode & UC_MODE_BIG_ENDIAN) {
            rw->context_reg_read = arm64eb_context_reg_read;
            rw->context_reg_write = arm64eb_context_reg_write;
        } else {
            rw->context_reg_read = arm64_context_reg_read;
            rw->context_reg_write = arm64_context_reg_write;
        }
        break;
#endif

#if defined(UNICORN_HAS_MIPS) || defined(UNICORN_HAS_MIPSEL) ||                \
    defined(UNICORN_HAS_MIPS64) || defined(UNICORN_HAS_MIPS64EL)
    case UC_ARCH_MIPS:
        if (mode & UC_MODE_BIG_ENDIAN) {
#ifdef UNICORN_HAS_MIPS
            if (mode & UC_MODE_MIPS32) {
                rw->context_reg_read = mips_context_reg_read;
                rw->context_reg_write = mips_context_reg_write;
            }
#endif
#ifdef UNICORN_HAS_MIPS64
            if (mode & UC_MODE_MIPS64) {
                rw->context_reg_read = mips64_context_reg_read;
                rw->context_reg_write = mips64_context_reg_write;
            }
#endif
        } else { // little endian
#ifdef UNICORN_HAS_MIPSEL
            if (mode & UC_MODE_MIPS32) {
                rw->context_reg_read = mipsel_context_reg_read;
                rw->context_reg_write = mipsel_context_reg_write;
            }
#endif
#ifdef UNICORN_HAS_MIPS64EL
            if (mode & UC_MODE_MIPS64) {
                rw->context_reg_read = mips64el_context_reg_read;
                rw->context_reg_write = mips64el_context_reg_write;
            }
#endif
        }
        break;
#endif

#ifdef UNICORN_HAS_SPARC
    case UC_ARCH_SPARC:
        if (mode & UC_MODE_SPARC64) {
            rw->context_reg_read = sparc64_context_reg_read;
            rw->context_reg_write = sparc64_context_reg_write;
        } else {
            rw->context_reg_read = sparc_context_reg_read;
            rw->context_reg_write = sparc_context_reg_write;
        }
        break;
#endif
#ifdef UNICORN_HAS_PPC
    case UC_ARCH_PPC:
        if (mode & UC_MODE_PPC64) {
            rw->context_reg_read = ppc64_context_reg_read;
            rw->context_reg_write = ppc64_context_reg_write;
        } else {
            rw->context_reg_read = ppc_context_reg_read;
            rw->context_reg_write = ppc_context_reg_write;
        }
        break;
#endif
#ifdef UNICORN_HAS_RISCV
    case UC_ARCH_RISCV:
        if (mode & UC_MODE_RISCV32) {
            rw->context_reg_read = riscv32_context_reg_read;
            rw->context_reg_write = riscv32_context_reg_write;
        } else if (mode & UC_MODE_RISCV64) {
            rw->context_reg_read = riscv64_context_reg_read;
            rw->context_reg_write = riscv64_context_reg_write;
        }
        break;
#endif
    }

    return;
}

UNICORN_EXPORT
uc_err uc_context_reg_write_batch(uc_context *ctx, int *ids, void *const *vals,
                                  int count)
{
    int ret = UC_ERR_OK;
    context_reg_rw_t rw;

    find_context_reg_rw_function(ctx->arch, ctx->mode, &rw);
    if (rw.context_reg_write) {
        ret = rw.context_reg_write(ctx, (unsigned int *)ids, vals, count);
    } else {
        return UC_ERR_HANDLE;
    }

    return ret;
}

UNICORN_EXPORT
uc_err uc_context_reg_read_batch(uc_context *ctx, int *ids, void **vals,
                                 int count)
{
    int ret = UC_ERR_OK;
    context_reg_rw_t rw;

    find_context_reg_rw_function(ctx->arch, ctx->mode, &rw);
    if (rw.context_reg_read) {
        ret = rw.context_reg_read(ctx, (unsigned int *)ids, vals, count);
    } else {
        return UC_ERR_HANDLE;
    }

    return ret;
}

UNICORN_EXPORT
uc_err uc_context_restore(uc_engine *uc, uc_context *context)
{
    memcpy(uc->cpu->env_ptr, context->data, context->context_size);
    if (list_exists(&uc->saved_contexts, context)) {
        memcpy(uc->cpu->jmp_env, context->data + context->context_size,
               context->jmp_env_size);
    }

    return UC_ERR_OK;
}

UNICORN_EXPORT
uc_err uc_context_free(uc_context *context)
{
    uc_engine *uc = context->uc;
    // if uc is NULL, it means that uc_engine has been free-ed.
    if (uc) {
        list_remove(&uc->saved_contexts, context);
    }
    return uc_free(context);
}

typedef struct _uc_ctl_exit_request {
    uint64_t *array;
    size_t len;
} uc_ctl_exit_request;

static inline gboolean uc_read_exit_iter(gpointer key, gpointer val,
                                         gpointer data)
{
    uc_ctl_exit_request *req = (uc_ctl_exit_request *)data;

    req->array[req->len++] = *(uint64_t *)key;

    return false;
}

UNICORN_EXPORT
uc_err uc_ctl(uc_engine *uc, uc_control_type control, ...)
{
    int rw, type;
    uc_err err = UC_ERR_OK;
    va_list args;

    // MSVC Would do signed shift on signed integers.
    rw = (uint32_t)control >> 30;
    type = (control & ((1 << 16) - 1));
    va_start(args, control);

    switch (type) {
    case UC_CTL_UC_MODE: {
        if (rw == UC_CTL_IO_READ) {
            int *pmode = va_arg(args, int *);
            *pmode = uc->mode;
        } else {
            err = UC_ERR_ARG;
        }
        break;
    }

    case UC_CTL_UC_ARCH: {
        if (rw == UC_CTL_IO_READ) {
            int *arch = va_arg(args, int *);
            *arch = uc->arch;
        } else {
            err = UC_ERR_ARG;
        }
        break;
    }

    case UC_CTL_UC_TIMEOUT: {
        if (rw == UC_CTL_IO_READ) {
            uint64_t *arch = va_arg(args, uint64_t *);
            *arch = uc->timeout;
        } else {
            err = UC_ERR_ARG;
        }
        break;
    }

    case UC_CTL_UC_PAGE_SIZE: {
        if (rw == UC_CTL_IO_READ) {
            uint32_t *page_size = va_arg(args, uint32_t *);
            *page_size = uc->target_page_size;
        } else {
            // Not implemented.
            err = UC_ERR_ARG;
        }
        break;
    }
    case UC_CTL_UC_USE_EXITS: {
        if (rw == UC_CTL_IO_WRITE) {
            int use_exits = va_arg(args, int);
            uc->use_exits = use_exits;
        } else {
            err = UC_ERR_ARG;
        }
        break;
    }

    case UC_CTL_UC_EXITS_CNT: {
        if (!uc->use_exits) {
            err = UC_ERR_ARG;
        } else if (rw == UC_CTL_IO_READ) {
            size_t *exits_cnt = va_arg(args, size_t *);
            *exits_cnt = g_tree_nnodes(uc->exits);
        } else {
            err = UC_ERR_ARG;
        }
        break;
    }

    case UC_CTL_UC_EXITS: {
        if (!uc->use_exits) {
            err = UC_ERR_ARG;
        } else if (rw == UC_CTL_IO_READ) {
            uint64_t *exits = va_arg(args, uint64_t *);
            size_t cnt = va_arg(args, size_t);
            if (cnt < g_tree_nnodes(uc->exits)) {
                err = UC_ERR_ARG;
            } else {
                uc_ctl_exit_request req;
                req.array = exits;
                req.len = 0;

                g_tree_foreach(uc->exits, uc_read_exit_iter, (void *)&req);
            }
        } else if (rw == UC_CTL_IO_WRITE) {
            uint64_t *exits = va_arg(args, uint64_t *);
            size_t cnt = va_arg(args, size_t);

            g_tree_remove_all(uc->exits);

            for (size_t i = 0; i < cnt; i++) {
                uc_add_exit(uc, exits[i]);
            }
        } else {
            err = UC_ERR_ARG;
        }
        break;
    }

    case UC_CTL_CPU_MODEL:
        // Not implemented.
        err = UC_ERR_ARG;
        break;

    case UC_CTL_TB_REQUEST_CACHE: {
        if (rw == UC_CTL_IO_READ_WRITE) {
            uint64_t addr = va_arg(args, uint64_t);
            uc_tb *tb = va_arg(args, uc_tb *);
            err = uc->uc_gen_tb(uc, addr, tb);
        } else {
            err = UC_ERR_ARG;
        }
        break;
    }

    case UC_CTL_TB_REMOVE_CACHE: {
        if (rw == UC_CTL_IO_READ) {
            uint64_t addr = va_arg(args, uint64_t);
            uc->uc_invalidate_tb(uc, addr, 1);
        } else {
            err = UC_ERR_ARG;
        }
        break;
    }

    default:
        err = UC_ERR_ARG;
        break;
    }

    va_end(args);

    return err;
}<|MERGE_RESOLUTION|>--- conflicted
+++ resolved
@@ -1538,12 +1538,8 @@
             return uc->query(uc, type, result);
         }
 #endif
-<<<<<<< HEAD
-            *result = uc->mode;
-            break;
-=======
-        return UC_ERR_ARG;
->>>>>>> c11b9aa5
+        *result = uc->mode;
+        break;
 
     case UC_QUERY_TIMEOUT:
         *result = uc->timed_out;
