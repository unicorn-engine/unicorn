/* Unicorn Emulator Engine */
/* By Nguyen Anh Quynh <aquynh@gmail.com>, 2015 */
/* Modified for Unicorn Engine by Chen Huitao<chenhuitao@hfmrit.com>, 2020 */

#include "unicorn/unicorn.h"
#if defined(UNICORN_HAS_OSXKERNEL)
#include <libkern/libkern.h>
#else
#include <stddef.h>
#include <stdio.h>
#include <stdlib.h>
#endif

#include <time.h> // nanosleep
#include <string.h>

#include "uc_priv.h"

// target specific headers
#include "qemu/target/m68k/unicorn.h"
#include "qemu/target/i386/unicorn.h"
#include "qemu/target/arm/unicorn.h"
#include "qemu/target/mips/unicorn.h"
#include "qemu/target/sparc/unicorn.h"
#include "qemu/target/ppc/unicorn.h"
#include "qemu/target/riscv/unicorn.h"
#include "qemu/target/s390x/unicorn.h"
#include "qemu/target/tricore/unicorn.h"

#include "qemu/include/qemu/queue.h"
#include "qemu-common.h"

static void clear_deleted_hooks(uc_engine *uc);

static void *hook_insert(struct list *l, struct hook *h)
{
    void *item = list_insert(l, (void *)h);
    if (item) {
        h->refs++;
    }
    return item;
}

static void *hook_append(struct list *l, struct hook *h)
{
    void *item = list_append(l, (void *)h);
    if (item) {
        h->refs++;
    }
    return item;
}

static void hook_invalidate_region(void *key, void *data, void *opaq)
{
    uc_engine *uc = (uc_engine *)opaq;
    HookedRegion *region = (HookedRegion *)key;

    uc->uc_invalidate_tb(uc, region->start, region->length);
}

static void hook_delete(void *data)
{
    struct hook *h = (struct hook *)data;

    h->refs--;

    if (h->refs == 0) {
        g_hash_table_destroy(h->hooked_regions);
        free(h);
    }
}

UNICORN_EXPORT
unsigned int uc_version(unsigned int *major, unsigned int *minor)
{
    if (major != NULL && minor != NULL) {
        *major = UC_API_MAJOR;
        *minor = UC_API_MINOR;
    }

    return (UC_API_MAJOR << 24) + (UC_API_MINOR << 16) + (UC_API_PATCH << 8) +
           UC_API_EXTRA;
}

UNICORN_EXPORT
uc_err uc_errno(uc_engine *uc)
{
    return uc->errnum;
}

UNICORN_EXPORT
const char *uc_strerror(uc_err code)
{
    switch (code) {
    default:
        return "Unknown error code";
    case UC_ERR_OK:
        return "OK (UC_ERR_OK)";
    case UC_ERR_NOMEM:
        return "No memory available or memory not present (UC_ERR_NOMEM)";
    case UC_ERR_ARCH:
        return "Invalid/unsupported architecture (UC_ERR_ARCH)";
    case UC_ERR_HANDLE:
        return "Invalid handle (UC_ERR_HANDLE)";
    case UC_ERR_MODE:
        return "Invalid mode (UC_ERR_MODE)";
    case UC_ERR_VERSION:
        return "Different API version between core & binding (UC_ERR_VERSION)";
    case UC_ERR_READ_UNMAPPED:
        return "Invalid memory read (UC_ERR_READ_UNMAPPED)";
    case UC_ERR_WRITE_UNMAPPED:
        return "Invalid memory write (UC_ERR_WRITE_UNMAPPED)";
    case UC_ERR_FETCH_UNMAPPED:
        return "Invalid memory fetch (UC_ERR_FETCH_UNMAPPED)";
    case UC_ERR_HOOK:
        return "Invalid hook type (UC_ERR_HOOK)";
    case UC_ERR_INSN_INVALID:
        return "Invalid instruction (UC_ERR_INSN_INVALID)";
    case UC_ERR_MAP:
        return "Invalid memory mapping (UC_ERR_MAP)";
    case UC_ERR_WRITE_PROT:
        return "Write to write-protected memory (UC_ERR_WRITE_PROT)";
    case UC_ERR_READ_PROT:
        return "Read from non-readable memory (UC_ERR_READ_PROT)";
    case UC_ERR_FETCH_PROT:
        return "Fetch from non-executable memory (UC_ERR_FETCH_PROT)";
    case UC_ERR_ARG:
        return "Invalid argument (UC_ERR_ARG)";
    case UC_ERR_READ_UNALIGNED:
        return "Read from unaligned memory (UC_ERR_READ_UNALIGNED)";
    case UC_ERR_WRITE_UNALIGNED:
        return "Write to unaligned memory (UC_ERR_WRITE_UNALIGNED)";
    case UC_ERR_FETCH_UNALIGNED:
        return "Fetch from unaligned memory (UC_ERR_FETCH_UNALIGNED)";
    case UC_ERR_RESOURCE:
        return "Insufficient resource (UC_ERR_RESOURCE)";
    case UC_ERR_EXCEPTION:
        return "Unhandled CPU exception (UC_ERR_EXCEPTION)";
    }
}

UNICORN_EXPORT
bool uc_arch_supported(uc_arch arch)
{
    switch (arch) {
#ifdef UNICORN_HAS_ARM
    case UC_ARCH_ARM:
        return true;
#endif
#ifdef UNICORN_HAS_ARM64
    case UC_ARCH_ARM64:
        return true;
#endif
#ifdef UNICORN_HAS_M68K
    case UC_ARCH_M68K:
        return true;
#endif
#ifdef UNICORN_HAS_MIPS
    case UC_ARCH_MIPS:
        return true;
#endif
#ifdef UNICORN_HAS_PPC
    case UC_ARCH_PPC:
        return true;
#endif
#ifdef UNICORN_HAS_SPARC
    case UC_ARCH_SPARC:
        return true;
#endif
#ifdef UNICORN_HAS_X86
    case UC_ARCH_X86:
        return true;
#endif
#ifdef UNICORN_HAS_RISCV
    case UC_ARCH_RISCV:
        return true;
#endif
#ifdef UNICORN_HAS_S390X
    case UC_ARCH_S390X:
        return true;
#endif
#ifdef UNICORN_HAS_TRICORE
    case UC_ARCH_TRICORE:
        return true;
#endif
    /* Invalid or disabled arch */
    default:
        return false;
    }
}

#define UC_INIT(uc)                                                            \
    if (unlikely(!(uc)->init_done)) {                                          \
        int __init_ret = uc_init(uc);                                          \
        if (unlikely(__init_ret != UC_ERR_OK)) {                               \
            return __init_ret;                                                 \
        }                                                                      \
    }

static gint uc_exits_cmp(gconstpointer a, gconstpointer b, gpointer user_data)
{
    uint64_t lhs = *((uint64_t *)a);
    uint64_t rhs = *((uint64_t *)b);

    if (lhs < rhs) {
        return -1;
    } else if (lhs == rhs) {
        return 0;
    } else {
        return 1;
    }
}

static uc_err uc_init(uc_engine *uc)
{

    if (uc->init_done) {
        return UC_ERR_HANDLE;
    }

    uc->hooks_to_del.delete_fn = hook_delete;

    for (int i = 0; i < UC_HOOK_MAX; i++) {
        uc->hook[i].delete_fn = hook_delete;
    }

    uc->ctl_exits = g_tree_new_full(uc_exits_cmp, NULL, g_free, NULL);

    if (machine_initialize(uc)) {
        return UC_ERR_RESOURCE;
    }

    // init fpu softfloat
    uc->softfloat_initialize();

    if (uc->reg_reset) {
        uc->reg_reset(uc);
    }

    uc->init_done = true;

    return UC_ERR_OK;
}

UNICORN_EXPORT
uc_err uc_open(uc_arch arch, uc_mode mode, uc_engine **result)
{
    struct uc_struct *uc;

    if (arch < UC_ARCH_MAX) {
        uc = calloc(1, sizeof(*uc));
        if (!uc) {
            // memory insufficient
            return UC_ERR_NOMEM;
        }

        /* qemu/exec.c: phys_map_node_reserve() */
        uc->alloc_hint = 16;
        uc->errnum = UC_ERR_OK;
        uc->arch = arch;
        uc->mode = mode;

        // uc->ram_list = { .blocks = QLIST_HEAD_INITIALIZER(ram_list.blocks) };
        QLIST_INIT(&uc->ram_list.blocks);

        QTAILQ_INIT(&uc->memory_listeners);

        QTAILQ_INIT(&uc->address_spaces);

        switch (arch) {
        default:
            break;
#ifdef UNICORN_HAS_M68K
        case UC_ARCH_M68K:
            if ((mode & ~UC_MODE_M68K_MASK) || !(mode & UC_MODE_BIG_ENDIAN)) {
                free(uc);
                return UC_ERR_MODE;
            }
            uc->init_arch = m68k_uc_init;
            break;
#endif
#ifdef UNICORN_HAS_X86
        case UC_ARCH_X86:
            if ((mode & ~UC_MODE_X86_MASK) || (mode & UC_MODE_BIG_ENDIAN) ||
                !(mode & (UC_MODE_16 | UC_MODE_32 | UC_MODE_64))) {
                free(uc);
                return UC_ERR_MODE;
            }
            uc->init_arch = x86_uc_init;
            break;
#endif
#ifdef UNICORN_HAS_ARM
        case UC_ARCH_ARM:
            if ((mode & ~UC_MODE_ARM_MASK)) {
                free(uc);
                return UC_ERR_MODE;
            }
            uc->init_arch = arm_uc_init;

            if (mode & UC_MODE_THUMB) {
                uc->thumb = 1;
            }
            break;
#endif
#ifdef UNICORN_HAS_ARM64
        case UC_ARCH_ARM64:
            if (mode & ~UC_MODE_ARM_MASK) {
                free(uc);
                return UC_ERR_MODE;
            }
            uc->init_arch = arm64_uc_init;
            break;
#endif

#if defined(UNICORN_HAS_MIPS) || defined(UNICORN_HAS_MIPSEL) ||                \
    defined(UNICORN_HAS_MIPS64) || defined(UNICORN_HAS_MIPS64EL)
        case UC_ARCH_MIPS:
            if ((mode & ~UC_MODE_MIPS_MASK) ||
                !(mode & (UC_MODE_MIPS32 | UC_MODE_MIPS64))) {
                free(uc);
                return UC_ERR_MODE;
            }
            if (mode & UC_MODE_BIG_ENDIAN) {
#ifdef UNICORN_HAS_MIPS
                if (mode & UC_MODE_MIPS32) {
                    uc->init_arch = mips_uc_init;
                }
#endif
#ifdef UNICORN_HAS_MIPS64
                if (mode & UC_MODE_MIPS64) {
                    uc->init_arch = mips64_uc_init;
                }
#endif
            } else { // little endian
#ifdef UNICORN_HAS_MIPSEL
                if (mode & UC_MODE_MIPS32) {
                    uc->init_arch = mipsel_uc_init;
                }
#endif
#ifdef UNICORN_HAS_MIPS64EL
                if (mode & UC_MODE_MIPS64) {
                    uc->init_arch = mips64el_uc_init;
                }
#endif
            }
            break;
#endif

#ifdef UNICORN_HAS_SPARC
        case UC_ARCH_SPARC:
            if ((mode & ~UC_MODE_SPARC_MASK) || !(mode & UC_MODE_BIG_ENDIAN) ||
                !(mode & (UC_MODE_SPARC32 | UC_MODE_SPARC64))) {
                free(uc);
                return UC_ERR_MODE;
            }
            if (mode & UC_MODE_SPARC64) {
                uc->init_arch = sparc64_uc_init;
            } else {
                uc->init_arch = sparc_uc_init;
            }
            break;
#endif
#ifdef UNICORN_HAS_PPC
        case UC_ARCH_PPC:
            if ((mode & ~UC_MODE_PPC_MASK) || !(mode & UC_MODE_BIG_ENDIAN) ||
                !(mode & (UC_MODE_PPC32 | UC_MODE_PPC64))) {
                free(uc);
                return UC_ERR_MODE;
            }
            if (mode & UC_MODE_PPC64) {
                uc->init_arch = ppc64_uc_init;
            } else {
                uc->init_arch = ppc_uc_init;
            }
            break;
#endif
#ifdef UNICORN_HAS_RISCV
        case UC_ARCH_RISCV:
            if ((mode & ~UC_MODE_RISCV_MASK) ||
                !(mode & (UC_MODE_RISCV32 | UC_MODE_RISCV64))) {
                free(uc);
                return UC_ERR_MODE;
            }
            if (mode & UC_MODE_RISCV32) {
                uc->init_arch = riscv32_uc_init;
            } else if (mode & UC_MODE_RISCV64) {
                uc->init_arch = riscv64_uc_init;
            } else {
                free(uc);
                return UC_ERR_MODE;
            }
            break;
#endif
#ifdef UNICORN_HAS_S390X
        case UC_ARCH_S390X:
            if ((mode & ~UC_MODE_S390X_MASK) || !(mode & UC_MODE_BIG_ENDIAN)) {
                free(uc);
                return UC_ERR_MODE;
            }
            uc->init_arch = s390_uc_init;
            break;
#endif
#ifdef UNICORN_HAS_TRICORE
        case UC_ARCH_TRICORE:
            if ((mode & ~UC_MODE_TRICORE_MASK)) {
                free(uc);
                return UC_ERR_MODE;
            }
            uc->init_arch = tricore_uc_init;
            break;
#endif
        }

        if (uc->init_arch == NULL) {
            free(uc);
            return UC_ERR_ARCH;
        }

        uc->init_done = false;
        uc->cpu_model = INT_MAX; // INT_MAX means the default cpu model.

        *result = uc;

        return UC_ERR_OK;
    } else {
        return UC_ERR_ARCH;
    }
}

UNICORN_EXPORT
uc_err uc_close(uc_engine *uc)
{
    int i;
    MemoryRegion *mr;

    if (!uc->init_done) {
        free(uc);
        return UC_ERR_OK;
    }

    // Cleanup internally.
    if (uc->release) {
        uc->release(uc->tcg_ctx);
    }
    g_free(uc->tcg_ctx);

    // Cleanup CPU.
    g_free(uc->cpu->cpu_ases);
    g_free(uc->cpu->thread);

    /* cpu */
    free(uc->cpu);

    /* flatviews */
    g_hash_table_destroy(uc->flat_views);

    // During flatviews destruction, we may still access memory regions.
    // So we free them afterwards.
    /* memory */
    mr = &uc->io_mem_unassigned;
    mr->destructor(mr);
    mr = uc->system_io;
    mr->destructor(mr);
    mr = uc->system_memory;
    mr->destructor(mr);
    g_free(uc->system_memory);
    g_free(uc->system_io);

    // Thread relateds.
    if (uc->qemu_thread_data) {
        g_free(uc->qemu_thread_data);
    }

    /* free */
    g_free(uc->init_target_page);

    // Other auxilaries.
    g_free(uc->l1_map);

    if (uc->bounce.buffer) {
        free(uc->bounce.buffer);
    }

    // free hooks and hook lists
    clear_deleted_hooks(uc);

    for (i = 0; i < UC_HOOK_MAX; i++) {
        list_clear(&uc->hook[i]);
    }

    free(uc->mapped_blocks);

    g_tree_destroy(uc->ctl_exits);

    // finally, free uc itself.
    memset(uc, 0, sizeof(*uc));
    free(uc);

    return UC_ERR_OK;
}

UNICORN_EXPORT
uc_err uc_reg_read_batch(uc_engine *uc, int *ids, void **vals, int count)
{
    int ret = UC_ERR_OK;

    UC_INIT(uc);

    if (uc->reg_read) {
        ret = uc->reg_read(uc, (unsigned int *)ids, vals, count);
    } else {
        return UC_ERR_HANDLE;
    }

    return ret;
}

UNICORN_EXPORT
uc_err uc_reg_write_batch(uc_engine *uc, int *ids, void *const *vals, int count)
{
    int ret = UC_ERR_OK;

    UC_INIT(uc);

    if (uc->reg_write) {
        ret = uc->reg_write(uc, (unsigned int *)ids, vals, count);
    } else {
        return UC_ERR_HANDLE;
    }

    return ret;
}

UNICORN_EXPORT
uc_err uc_reg_read(uc_engine *uc, int regid, void *value)
{
    UC_INIT(uc);
    return uc_reg_read_batch(uc, &regid, &value, 1);
}

UNICORN_EXPORT
uc_err uc_reg_write(uc_engine *uc, int regid, const void *value)
{
    UC_INIT(uc);
    return uc_reg_write_batch(uc, &regid, (void *const *)&value, 1);
}

// check if a memory area is mapped
// this is complicated because an area can overlap adjacent blocks
static bool check_mem_area(uc_engine *uc, uint64_t address, uint64_t size)
{
    uint64_t count = 0, len;

    while (count < size) {
        MemoryRegion *mr = find_memory_region(uc, address);
        if (mr) {
            len = (uint64_t)MIN(size - count, mr->end - address);
            count += len;
            address += len;
        } else { // this address is not mapped in yet
            break;
        }
    }

    return (count == size);
}

UNICORN_EXPORT
uc_err uc_mem_read(uc_engine *uc, uint64_t address, void *_bytes, uint64_t size)
{
    uint64_t count = 0, len;
    uint8_t *bytes = _bytes;

    UC_INIT(uc);

    if (uc->mem_redirect) {
        address = uc->mem_redirect(address);
    }

    if (!check_mem_area(uc, address, size)) {
        return UC_ERR_READ_UNMAPPED;
    }

    // memory area can overlap adjacent memory blocks
    while (count < size) {
        MemoryRegion *mr = find_memory_region(uc, address);
        if (mr) {
            len = (uint64_t)MIN(size - count, mr->end - address);
            if (uc->read_mem(&uc->address_space_memory, address, bytes, len) ==
                false) {
                break;
            }
            count += len;
            address += len;
            bytes += len;
        } else { // this address is not mapped in yet
            break;
        }
    }

    if (count == size) {
        return UC_ERR_OK;
    } else {
        return UC_ERR_READ_UNMAPPED;
    }
}

UNICORN_EXPORT
uc_err uc_mem_write(uc_engine *uc, uint64_t address, const void *_bytes,
                    uint64_t size)
{
    uint64_t count = 0, len;
    const uint8_t *bytes = _bytes;

    UC_INIT(uc);

    if (uc->mem_redirect) {
        address = uc->mem_redirect(address);
    }

    if (!check_mem_area(uc, address, size)) {
        return UC_ERR_WRITE_UNMAPPED;
    }

    // memory area can overlap adjacent memory blocks
    while (count < size) {
        MemoryRegion *mr = find_memory_region(uc, address);
        if (mr) {
            uint32_t operms = mr->perms;
            if (!(operms & UC_PROT_WRITE)) { // write protected
                // but this is not the program accessing memory, so temporarily
                // mark writable
                uc->readonly_mem(mr, false);
            }

            len = (uint64_t)MIN(size - count, mr->end - address);
            if (uc->write_mem(&uc->address_space_memory, address, bytes, len) ==
                false) {
                break;
            }

            if (!(operms & UC_PROT_WRITE)) { // write protected
                // now write protect it again
                uc->readonly_mem(mr, true);
            }

            count += len;
            address += len;
            bytes += len;
        } else { // this address is not mapped in yet
            break;
        }
    }

    if (count == size) {
        return UC_ERR_OK;
    } else {
        return UC_ERR_WRITE_UNMAPPED;
    }
}

#define TIMEOUT_STEP 2 // microseconds
static void *_timeout_fn(void *arg)
{
    struct uc_struct *uc = arg;
    int64_t current_time = get_clock();

    do {
        usleep(TIMEOUT_STEP);
        // perhaps emulation is even done before timeout?
        if (uc->emulation_done) {
            break;
        }
    } while ((uint64_t)(get_clock() - current_time) < uc->timeout);

    // timeout before emulation is done?
    if (!uc->emulation_done) {
        uc->timed_out = true;
        // force emulation to stop
        uc_emu_stop(uc);
    }

    return NULL;
}

static void enable_emu_timer(uc_engine *uc, uint64_t timeout)
{
    uc->timeout = timeout;
    qemu_thread_create(uc, &uc->timer, "timeout", _timeout_fn, uc,
                       QEMU_THREAD_JOINABLE);
}

static void hook_count_cb(struct uc_struct *uc, uint64_t address, uint32_t size,
                          void *user_data)
{
    // count this instruction. ah ah ah.
    uc->emu_counter++;
    // printf(":: emu counter = %u, at %lx\n", uc->emu_counter, address);

    if (uc->emu_counter > uc->emu_count) {
        // printf(":: emu counter = %u, stop emulation\n", uc->emu_counter);
        uc_emu_stop(uc);
    }
}

static void clear_deleted_hooks(uc_engine *uc)
{
    struct list_item *cur;
    struct hook *hook;
    int i;

    for (cur = uc->hooks_to_del.head;
         cur != NULL && (hook = (struct hook *)cur->data); cur = cur->next) {
        assert(hook->to_delete);
        for (i = 0; i < UC_HOOK_MAX; i++) {
            if (list_remove(&uc->hook[i], (void *)hook)) {
                break;
            }
        }
    }

    list_clear(&uc->hooks_to_del);
}

UNICORN_EXPORT
uc_err uc_emu_start(uc_engine *uc, uint64_t begin, uint64_t until,
                    uint64_t timeout, size_t count)
{
    uc_err err;

    // reset the counter
    uc->emu_counter = 0;
    uc->invalid_error = UC_ERR_OK;
    uc->emulation_done = false;
    uc->size_recur_mem = 0;
    uc->timed_out = false;
    uc->first_tb = true;

    UC_INIT(uc);

    // Advance the nested levels. We must decrease the level count by one when
    // we return from uc_emu_start.
    if (uc->nested_level >= UC_MAX_NESTED_LEVEL) {
        // We can't support so many nested levels.
        return UC_ERR_RESOURCE;
    }
    uc->nested_level++;

    uint32_t begin_pc32 = READ_DWORD(begin);
    switch (uc->arch) {
    default:
        break;
#ifdef UNICORN_HAS_M68K
    case UC_ARCH_M68K:
        uc_reg_write(uc, UC_M68K_REG_PC, &begin_pc32);
        break;
#endif
#ifdef UNICORN_HAS_X86
    case UC_ARCH_X86:
        switch (uc->mode) {
        default:
            break;
        case UC_MODE_16: {
            uint16_t ip;
            uint16_t cs;

            uc_reg_read(uc, UC_X86_REG_CS, &cs);
            // compensate for later adding up IP & CS
            ip = begin - cs * 16;
            uc_reg_write(uc, UC_X86_REG_IP, &ip);
            break;
        }
        case UC_MODE_32:
            uc_reg_write(uc, UC_X86_REG_EIP, &begin_pc32);
            break;
        case UC_MODE_64:
            uc_reg_write(uc, UC_X86_REG_RIP, &begin);
            break;
        }
        break;
#endif
#ifdef UNICORN_HAS_ARM
    case UC_ARCH_ARM:
        uc_reg_write(uc, UC_ARM_REG_R15, &begin_pc32);
        break;
#endif
#ifdef UNICORN_HAS_ARM64
    case UC_ARCH_ARM64:
        uc_reg_write(uc, UC_ARM64_REG_PC, &begin);
        break;
#endif
#ifdef UNICORN_HAS_MIPS
    case UC_ARCH_MIPS:
        // TODO: MIPS32/MIPS64/BIGENDIAN etc
        uc_reg_write(uc, UC_MIPS_REG_PC, &begin_pc32);
        break;
#endif
#ifdef UNICORN_HAS_SPARC
    case UC_ARCH_SPARC:
        // TODO: Sparc/Sparc64
        uc_reg_write(uc, UC_SPARC_REG_PC, &begin);
        break;
#endif
#ifdef UNICORN_HAS_PPC
    case UC_ARCH_PPC:
        if (uc->mode & UC_MODE_PPC64) {
            uc_reg_write(uc, UC_PPC_REG_PC, &begin);
        } else {
            uc_reg_write(uc, UC_PPC_REG_PC, &begin_pc32);
        }
        break;
#endif
#ifdef UNICORN_HAS_RISCV
    case UC_ARCH_RISCV:
        if (uc->mode & UC_MODE_RISCV64) {
            uc_reg_write(uc, UC_RISCV_REG_PC, &begin);
        } else {
            uc_reg_write(uc, UC_RISCV_REG_PC, &begin_pc32);
        }
        break;
#endif
#ifdef UNICORN_HAS_S390X
    case UC_ARCH_S390X:
        uc_reg_write(uc, UC_S390X_REG_PC, &begin);
        break;
#endif
#ifdef UNICORN_HAS_TRICORE
    case UC_ARCH_TRICORE:
        uc_reg_write(uc, UC_TRICORE_REG_PC, &begin_pc32);
        break;
#endif
    }

    uc->stop_request = false;

    uc->emu_count = count;
    // remove count hook if counting isn't necessary
    if (count <= 0 && uc->count_hook != 0) {
        uc_hook_del(uc, uc->count_hook);
        uc->count_hook = 0;

        // In this case, we have to drop all translated blocks.
        uc->tb_flush(uc);
    }
    // set up count hook to count instructions.
    if (count > 0 && uc->count_hook == 0) {
        uc_err err;
        // callback to count instructions must be run before everything else,
        // so instead of appending, we must insert the hook at the begin
        // of the hook list
        uc->hook_insert = 1;
        err = uc_hook_add(uc, &uc->count_hook, UC_HOOK_CODE, hook_count_cb,
                          NULL, 1, 0);
        // restore to append mode for uc_hook_add()
        uc->hook_insert = 0;
        if (err != UC_ERR_OK) {
            uc->nested_level--;
            return err;
        }
    }

    // If UC_CTL_UC_USE_EXITS is set, then the @until param won't have any
    // effect. This is designed for the backward compatibility.
    if (!uc->use_exits) {
        uc->exits[uc->nested_level - 1] = until;
    }

    if (timeout) {
        enable_emu_timer(uc, timeout * 1000); // microseconds -> nanoseconds
    }

    uc->vm_start(uc);

    uc->nested_level--;

    // emulation is done if and only if we exit the outer uc_emu_start
    // or we may lost uc_emu_stop
    if (uc->nested_level == 0) {
        uc->emulation_done = true;

        // remove hooks to delete
        // make sure we delete all hooks at the first level.
        clear_deleted_hooks(uc);
    }

    if (timeout) {
        // wait for the timer to finish
        qemu_thread_join(&uc->timer);
    }

    // We may be in a nested uc_emu_start and thus clear invalid_error
    // once we are done.
    err = uc->invalid_error;
    uc->invalid_error = 0;
    return err;
}

UNICORN_EXPORT
uc_err uc_emu_stop(uc_engine *uc)
{
    UC_INIT(uc);
    uc->stop_request = true;
    return break_translation_loop(uc);
}

// return target index where a memory region at the address exists, or could be
// inserted
//
// address either is inside the mapping at the returned index, or is in free
// space before the next mapping.
//
// if there is overlap, between regions, ending address will be higher than the
// starting address of the mapping at returned index
static int bsearch_mapped_blocks(const uc_engine *uc, uint64_t address)
{
    int left, right, mid;
    MemoryRegion *mapping;

    left = 0;
    right = uc->mapped_block_count;

    while (left < right) {
        mid = left + (right - left) / 2;

        mapping = uc->mapped_blocks[mid];

        if (mapping->end - 1 < address) {
            left = mid + 1;
        } else if (mapping->addr > address) {
            right = mid;
        } else {
            return mid;
        }
    }

    return left;
}

// find if a memory range overlaps with existing mapped regions
static bool memory_overlap(struct uc_struct *uc, uint64_t begin, uint64_t size)
{
    unsigned int i;
    uint64_t end = begin + size - 1;

    i = bsearch_mapped_blocks(uc, begin);

    // is this the highest region with no possible overlap?
    if (i >= uc->mapped_block_count)
        return false;

    // end address overlaps this region?
    if (end >= uc->mapped_blocks[i]->addr)
        return true;

    // not found
    return false;
}

// common setup/error checking shared between uc_mem_map and uc_mem_map_ptr
static uc_err mem_map(uc_engine *uc, MemoryRegion *block)
{
    MemoryRegion **regions;
    int pos;

    if (block == NULL) {
        return UC_ERR_NOMEM;
    }

    if ((uc->mapped_block_count & (MEM_BLOCK_INCR - 1)) == 0) { // time to grow
        regions = (MemoryRegion **)g_realloc(
            uc->mapped_blocks,
            sizeof(MemoryRegion *) * (uc->mapped_block_count + MEM_BLOCK_INCR));
        if (regions == NULL) {
            return UC_ERR_NOMEM;
        }
        uc->mapped_blocks = regions;
    }

    pos = bsearch_mapped_blocks(uc, block->addr);

    // shift the array right to give space for the new pointer
    memmove(&uc->mapped_blocks[pos + 1], &uc->mapped_blocks[pos],
            sizeof(MemoryRegion *) * (uc->mapped_block_count - pos));

    uc->mapped_blocks[pos] = block;
    uc->mapped_block_count++;

    return UC_ERR_OK;
}

static uc_err mem_map_check(uc_engine *uc, uint64_t address, uint64_t size,
                            uint32_t perms)
{
    if (size == 0) {
        // invalid memory mapping
        return UC_ERR_ARG;
    }

    // address cannot wrapp around
    if (address + size - 1 < address) {
        return UC_ERR_ARG;
    }

    // address must be aligned to uc->target_page_size
    if ((address & uc->target_page_align) != 0) {
        return UC_ERR_ARG;
    }

    // size must be multiple of uc->target_page_size
    if ((size & uc->target_page_align) != 0) {
        return UC_ERR_ARG;
    }

    // check for only valid permissions
    if ((perms & ~UC_PROT_ALL) != 0) {
        return UC_ERR_ARG;
    }

    // this area overlaps existing mapped regions?
    if (memory_overlap(uc, address, size)) {
        return UC_ERR_MAP;
    }

    return UC_ERR_OK;
}

UNICORN_EXPORT
uc_err uc_mem_map(uc_engine *uc, uint64_t address, uint64_t size, uint32_t perms)
{
    uc_err res;

    UC_INIT(uc);

    if (uc->mem_redirect) {
        address = uc->mem_redirect(address);
    }

    res = mem_map_check(uc, address, size, perms);
    if (res) {
        return res;
    }

    return mem_map(uc, uc->memory_map(uc, address, size, perms));
}

UNICORN_EXPORT
uc_err uc_mem_map_ptr(uc_engine *uc, uint64_t address, uint64_t size,
                      uint32_t perms, void *ptr)
{
    uc_err res;

    UC_INIT(uc);

    if (ptr == NULL) {
        return UC_ERR_ARG;
    }

    if (uc->mem_redirect) {
        address = uc->mem_redirect(address);
    }

    res = mem_map_check(uc, address, size, perms);
    if (res) {
        return res;
    }

    return mem_map(uc, uc->memory_map_ptr(uc, address, size, perms, ptr));
}

UNICORN_EXPORT
uc_err uc_mmio_map(uc_engine *uc, uint64_t address, uint64_t size,
                   uc_cb_mmio_read_t read_cb, void *user_data_read,
                   uc_cb_mmio_write_t write_cb, void *user_data_write)
{
    uc_err res;

    UC_INIT(uc);

    if (uc->mem_redirect) {
        address = uc->mem_redirect(address);
    }

    res = mem_map_check(uc, address, size, UC_PROT_ALL);
    if (res)
        return res;

    // The callbacks do not need to be checked for NULL here, as their presence
    // (or lack thereof) will determine the permissions used.
    return mem_map(uc, uc->memory_map_io(uc, address, size, read_cb, write_cb,
                                         user_data_read, user_data_write));
}

// Create a backup copy of the indicated MemoryRegion.
// Generally used in prepartion for splitting a MemoryRegion.
static uint8_t *copy_region(struct uc_struct *uc, MemoryRegion *mr)
{
    uint8_t *block = (uint8_t *)g_malloc0((uint64_t)int128_get64(mr->size));
    if (block != NULL) {
        uc_err err =
            uc_mem_read(uc, mr->addr, block, (uint64_t)int128_get64(mr->size));
        if (err != UC_ERR_OK) {
            free(block);
            block = NULL;
        }
    }

    return block;
}

/*
    This function is similar to split_region, but for MMIO memory.

    Note this function may be called recursively.
*/
static bool split_mmio_region(struct uc_struct *uc, MemoryRegion *mr,
                              uint64_t address, uint64_t size, bool do_delete)
{
    uint64_t begin, end, chunk_end;
    uint64_t l_size, r_size, m_size;
    mmio_cbs backup;

    chunk_end = address + size;

    // This branch also break recursion.
    if (address <= mr->addr && chunk_end >= mr->end) {
        return true;
    }

    if (size == 0) {
        return false;
    }

    begin = mr->addr;
    end = mr->end;

    memcpy(&backup, mr->opaque, sizeof(mmio_cbs));

    /* overlapping cases
     *               |------mr------|
     * case 1    |---size--|            // Is it possible???
     * case 2           |--size--|
     * case 3                  |---size--|
     */

    // unmap this region first, then do split it later
    if (uc_mem_unmap(uc, mr->addr, (uint64_t)int128_get64(mr->size)) !=
        UC_ERR_OK) {
        return false;
    }

    // adjust some things
    if (address < begin) {
        address = begin;
    }
    if (chunk_end > end) {
        chunk_end = end;
    }

    // compute sub region sizes
    l_size = (uint64_t)(address - begin);
    r_size = (uint64_t)(end - chunk_end);
    m_size = (uint64_t)(chunk_end - address);

    if (l_size > 0) {
        if (uc_mmio_map(uc, begin, l_size, backup.read, backup.user_data_read,
                        backup.write, backup.user_data_write) != UC_ERR_OK) {
            return false;
        }
    }

    if (m_size > 0 && !do_delete) {
        if (uc_mmio_map(uc, address, m_size, backup.read, backup.user_data_read,
                        backup.write, backup.user_data_write) != UC_ERR_OK) {
            return false;
        }
    }

    if (r_size > 0) {
        if (uc_mmio_map(uc, chunk_end, r_size, backup.read,
                        backup.user_data_read, backup.write,
                        backup.user_data_write) != UC_ERR_OK) {
            return false;
        }
    }

    return true;
}

/*
   Split the given MemoryRegion at the indicated address for the indicated size
   this may result in the create of up to 3 spanning sections. If the delete
   parameter is true, the no new section will be created to replace the indicate
   range. This functions exists to support uc_mem_protect and uc_mem_unmap.

   This is a static function and callers have already done some preliminary
   parameter validation.

   The do_delete argument indicates that we are being called to support
   uc_mem_unmap. In this case we save some time by choosing NOT to remap
   the areas that are intended to get unmapped
 */
// TODO: investigate whether qemu region manipulation functions already offered
// this capability
static bool split_region(struct uc_struct *uc, MemoryRegion *mr,
                         uint64_t address, uint64_t size, bool do_delete)
{
    uint8_t *backup;
    uint32_t perms;
    uint64_t begin, end, chunk_end;
    uint64_t l_size, m_size, r_size;
    RAMBlock *block = NULL;
    bool prealloc = false;

    chunk_end = address + size;

    // if this region belongs to area [address, address+size],
    // then there is no work to do.
    if (address <= mr->addr && chunk_end >= mr->end) {
        return true;
    }

    if (size == 0) {
        // trivial case
        return true;
    }

    if (address >= mr->end || chunk_end <= mr->addr) {
        // impossible case
        return false;
    }

    // Find the correct and large enough (which contains our target mr)
    // to create the content backup.
    block = mr->ram_block;

    if (block == NULL) {
        return false;
    }

    // RAM_PREALLOC is not defined outside exec.c and I didn't feel like
    // moving it
    prealloc = !!(block->flags & 1);

    if (block->flags & 1) {
        backup = block->host;
    } else {
        backup = copy_region(uc, mr);
        if (backup == NULL) {
            return false;
        }
    }

    // save the essential information required for the split before mr gets
    // deleted
    perms = mr->perms;
    begin = mr->addr;
    end = mr->end;

    // unmap this region first, then do split it later
    if (uc_mem_unmap(uc, mr->addr, (uint64_t)int128_get64(mr->size)) !=
        UC_ERR_OK) {
        goto error;
    }

    /* overlapping cases
     *               |------mr------|
     * case 1    |---size--|
     * case 2           |--size--|
     * case 3                  |---size--|
     */

    // adjust some things
    if (address < begin) {
        address = begin;
    }
    if (chunk_end > end) {
        chunk_end = end;
    }

    // compute sub region sizes
    l_size = (uint64_t)(address - begin);
    r_size = (uint64_t)(end - chunk_end);
    m_size = (uint64_t)(chunk_end - address);

    // If there are error in any of the below operations, things are too far
    // gone at that point to recover. Could try to remap orignal region, but
    // these smaller allocation just failed so no guarantee that we can recover
    // the original allocation at this point
    if (l_size > 0) {
        if (!prealloc) {
            if (uc_mem_map(uc, begin, l_size, perms) != UC_ERR_OK) {
                goto error;
            }
            if (uc_mem_write(uc, begin, backup, l_size) != UC_ERR_OK) {
                goto error;
            }
        } else {
            if (uc_mem_map_ptr(uc, begin, l_size, perms, backup) != UC_ERR_OK) {
                goto error;
            }
        }
    }

    if (m_size > 0 && !do_delete) {
        if (!prealloc) {
            if (uc_mem_map(uc, address, m_size, perms) != UC_ERR_OK) {
                goto error;
            }
            if (uc_mem_write(uc, address, backup + l_size, m_size) !=
                UC_ERR_OK) {
                goto error;
            }
        } else {
            if (uc_mem_map_ptr(uc, address, m_size, perms, backup + l_size) !=
                UC_ERR_OK) {
                goto error;
            }
        }
    }

    if (r_size > 0) {
        if (!prealloc) {
            if (uc_mem_map(uc, chunk_end, r_size, perms) != UC_ERR_OK) {
                goto error;
            }
            if (uc_mem_write(uc, chunk_end, backup + l_size + m_size, r_size) !=
                UC_ERR_OK) {
                goto error;
            }
        } else {
            if (uc_mem_map_ptr(uc, chunk_end, r_size, perms,
                               backup + l_size + m_size) != UC_ERR_OK) {
                goto error;
            }
        }
    }

    if (!prealloc) {
        free(backup);
    }
    return true;

error:
    if (!prealloc) {
        free(backup);
    }
    return false;
}

UNICORN_EXPORT
uc_err uc_mem_protect(struct uc_struct *uc, uint64_t address, uint64_t size,
                      uint32_t perms)
{
    MemoryRegion *mr;
    uint64_t addr = address;
    uint64_t pc;
    uint64_t count, len;
    bool remove_exec = false;

    UC_INIT(uc);

    if (size == 0) {
        // trivial case, no change
        return UC_ERR_OK;
    }

    // address must be aligned to uc->target_page_size
    if ((address & uc->target_page_align) != 0) {
        return UC_ERR_ARG;
    }

    // size must be multiple of uc->target_page_size
    if ((size & uc->target_page_align) != 0) {
        return UC_ERR_ARG;
    }

    // check for only valid permissions
    if ((perms & ~UC_PROT_ALL) != 0) {
        return UC_ERR_ARG;
    }

    if (uc->mem_redirect) {
        address = uc->mem_redirect(address);
    }

    // check that user's entire requested block is mapped
    if (!check_mem_area(uc, address, size)) {
        return UC_ERR_NOMEM;
    }

    // Now we know entire region is mapped, so change permissions
    // We may need to split regions if this area spans adjacent regions
    addr = address;
    count = 0;
    while (count < size) {
        mr = find_memory_region(uc, addr);
<<<<<<< HEAD
        len = (uint64_t)MIN(size - count, mr->end - addr);
=======
        len = (size_t)MIN(size - count, mr->end - addr);
>>>>>>> a0ff4138
        if (mr->ram) {
            if (!split_region(uc, mr, addr, len, false)) {
                return UC_ERR_NOMEM;
            }

            mr = find_memory_region(uc, addr);
            // will this remove EXEC permission?
            if (((mr->perms & UC_PROT_EXEC) != 0) &&
                ((perms & UC_PROT_EXEC) == 0)) {
                remove_exec = true;
            }
            mr->perms = perms;
            uc->readonly_mem(mr, (perms & UC_PROT_WRITE) == 0);

        } else {
            if (!split_mmio_region(uc, mr, addr, len, false)) {
                return UC_ERR_NOMEM;
            }

            mr = find_memory_region(uc, addr);
            mr->perms = perms;
        }

        count += len;
        addr += len;
    }

    // if EXEC permission is removed, then quit TB and continue at the same
    // place
    if (remove_exec) {
        pc = uc->get_pc(uc);
        if (pc < address + size && pc >= address) {
            uc->quit_request = true;
            uc_emu_stop(uc);
        }
    }

    return UC_ERR_OK;
}

UNICORN_EXPORT
uc_err uc_mem_unmap(struct uc_struct *uc, uint64_t address, uint64_t size)
{
    MemoryRegion *mr;
    uint64_t addr;
    uint64_t count, len;

    UC_INIT(uc);

    if (size == 0) {
        // nothing to unmap
        return UC_ERR_OK;
    }

    // address must be aligned to uc->target_page_size
    if ((address & uc->target_page_align) != 0) {
        return UC_ERR_ARG;
    }

    // size must be multiple of uc->target_page_size
    if ((size & uc->target_page_align) != 0) {
        return UC_ERR_ARG;
    }

    if (uc->mem_redirect) {
        address = uc->mem_redirect(address);
    }

    // check that user's entire requested block is mapped
    if (!check_mem_area(uc, address, size)) {
        return UC_ERR_NOMEM;
    }

    // Now we know entire region is mapped, so do the unmap
    // We may need to split regions if this area spans adjacent regions
    addr = address;
    count = 0;
    while (count < size) {
        mr = find_memory_region(uc, addr);
<<<<<<< HEAD
        len = (uint64_t)MIN(size - count, mr->end - addr);
=======
        len = (size_t)MIN(size - count, mr->end - addr);
>>>>>>> a0ff4138
        if (!mr->ram) {
            if (!split_mmio_region(uc, mr, addr, len, true)) {
                return UC_ERR_NOMEM;
            }
        } else {
            if (!split_region(uc, mr, addr, len, true)) {
                return UC_ERR_NOMEM;
            }
        }

        // if we can retrieve the mapping, then no splitting took place
        // so unmap here
        mr = find_memory_region(uc, addr);
        if (mr != NULL) {
            uc->memory_unmap(uc, mr);
        }
        count += len;
        addr += len;
    }

    return UC_ERR_OK;
}

// find the memory region of this address
MemoryRegion *find_memory_region(struct uc_struct *uc, uint64_t address)
{
    unsigned int i;

    if (uc->mapped_block_count == 0) {
        return NULL;
    }

    if (uc->mem_redirect) {
        address = uc->mem_redirect(address);
    }

    // try with the cache index first
    i = uc->mapped_block_cache_index;

    if (i < uc->mapped_block_count &&
        address >= uc->mapped_blocks[i]->addr &&
        address < uc->mapped_blocks[i]->end) {
        return uc->mapped_blocks[i];
    }

    i = bsearch_mapped_blocks(uc, address);

    if (i < uc->mapped_block_count &&
        address >= uc->mapped_blocks[i]->addr &&
        address <= uc->mapped_blocks[i]->end - 1)
        return uc->mapped_blocks[i];

    // not found
    return NULL;
}

UNICORN_EXPORT
uc_err uc_hook_add(uc_engine *uc, uc_hook *hh, int type, void *callback,
                   void *user_data, uint64_t begin, uint64_t end, ...)
{
    int ret = UC_ERR_OK;
    int i = 0;

    UC_INIT(uc);

    struct hook *hook = calloc(1, sizeof(struct hook));
    if (hook == NULL) {
        return UC_ERR_NOMEM;
    }

    hook->begin = begin;
    hook->end = end;
    hook->type = type;
    hook->callback = callback;
    hook->user_data = user_data;
    hook->refs = 0;
    hook->to_delete = false;
    hook->hooked_regions = g_hash_table_new_full(
        hooked_regions_hash, hooked_regions_equal, g_free, NULL);
    *hh = (uc_hook)hook;

    // UC_HOOK_INSN has an extra argument for instruction ID
    if (type & UC_HOOK_INSN) {
        va_list valist;

        va_start(valist, end);
        hook->insn = va_arg(valist, int);
        va_end(valist);

        if (uc->insn_hook_validate) {
            if (!uc->insn_hook_validate(hook->insn)) {
                free(hook);
                return UC_ERR_HOOK;
            }
        }

        if (uc->hook_insert) {
            if (hook_insert(&uc->hook[UC_HOOK_INSN_IDX], hook) == NULL) {
                free(hook);
                return UC_ERR_NOMEM;
            }
        } else {
            if (hook_append(&uc->hook[UC_HOOK_INSN_IDX], hook) == NULL) {
                free(hook);
                return UC_ERR_NOMEM;
            }
        }

        uc->hooks_count[UC_HOOK_INSN_IDX]++;
        return UC_ERR_OK;
    }

    if (type & UC_HOOK_TCG_OPCODE) {
        va_list valist;

        va_start(valist, end);
        hook->op = va_arg(valist, int);
        hook->op_flags = va_arg(valist, int);
        va_end(valist);

        if (uc->opcode_hook_invalidate) {
            if (!uc->opcode_hook_invalidate(hook->op, hook->op_flags)) {
                free(hook);
                return UC_ERR_HOOK;
            }
        }

        if (uc->hook_insert) {
            if (hook_insert(&uc->hook[UC_HOOK_TCG_OPCODE_IDX], hook) == NULL) {
                free(hook);
                return UC_ERR_NOMEM;
            }
        } else {
            if (hook_append(&uc->hook[UC_HOOK_TCG_OPCODE_IDX], hook) == NULL) {
                free(hook);
                return UC_ERR_NOMEM;
            }
        }

        uc->hooks_count[UC_HOOK_TCG_OPCODE_IDX]++;
        return UC_ERR_OK;
    }

    while ((type >> i) > 0) {
        if ((type >> i) & 1) {
            // TODO: invalid hook error?
            if (i < UC_HOOK_MAX) {
                if (uc->hook_insert) {
                    if (hook_insert(&uc->hook[i], hook) == NULL) {
                        free(hook);
                        return UC_ERR_NOMEM;
                    }
                } else {
                    if (hook_append(&uc->hook[i], hook) == NULL) {
                        free(hook);
                        return UC_ERR_NOMEM;
                    }
                }
                uc->hooks_count[i]++;
            }
        }
        i++;
    }

    // we didn't use the hook
    // TODO: return an error?
    if (hook->refs == 0) {
        free(hook);
    }

    return ret;
}

UNICORN_EXPORT
uc_err uc_hook_del(uc_engine *uc, uc_hook hh)
{
    int i;
    struct hook *hook = (struct hook *)hh;

    UC_INIT(uc);

    // we can't dereference hook->type if hook is invalid
    // so for now we need to iterate over all possible types to remove the hook
    // which is less efficient
    // an optimization would be to align the hook pointer
    // and store the type mask in the hook pointer.
    for (i = 0; i < UC_HOOK_MAX; i++) {
        if (list_exists(&uc->hook[i], (void *)hook)) {
            g_hash_table_foreach(hook->hooked_regions, hook_invalidate_region,
                                 uc);
            g_hash_table_remove_all(hook->hooked_regions);
            hook->to_delete = true;
            uc->hooks_count[i]--;
            hook_append(&uc->hooks_to_del, hook);
        }
    }

    return UC_ERR_OK;
}

// TCG helper
// 2 arguments are enough for most opcodes. Load/Store needs 3 arguments but we
// have memory hooks already. We may exceed the maximum arguments of a tcg
// helper but that's easy to extend.
void helper_uc_traceopcode(struct hook *hook, uint64_t arg1, uint64_t arg2,
                           uint32_t size, void *handle, uint64_t address);
void helper_uc_traceopcode(struct hook *hook, uint64_t arg1, uint64_t arg2,
                           uint32_t size, void *handle, uint64_t address)
{
    struct uc_struct *uc = handle;

    if (unlikely(uc->stop_request)) {
        return;
    }

    if (unlikely(hook->to_delete)) {
        return;
    }

    // We did all checks in translation time.
    //
    // This could optimize the case that we have multiple hooks with different
    // opcodes and have one callback per opcode. Note that the assumption don't
    // hold in most cases for uc_tracecode.
    //
    // TODO: Shall we have a flag to allow users to control whether updating PC?
    ((uc_hook_tcg_op_2)hook->callback)(uc, address, arg1, arg2, size,
                                       hook->user_data);

    if (unlikely(uc->stop_request)) {
        return;
    }
}

void helper_uc_tracecode(int32_t size, uc_hook_idx index, void *handle,
                         int64_t address);
void helper_uc_tracecode(int32_t size, uc_hook_idx index, void *handle,
                         int64_t address)
{
    struct uc_struct *uc = handle;
    struct list_item *cur;
    struct hook *hook;
    int hook_flags =
        index &
        UC_HOOK_FLAG_MASK; // The index here may contain additional flags. See
                           // the comments of uc_hook_idx for details.

    index = index & UC_HOOK_IDX_MASK;

    // This has been done in tcg code.
    // sync PC in CPUArchState with address
    // if (uc->set_pc) {
    //     uc->set_pc(uc, address);
    // }

    // the last callback may already asked to stop emulation
    if (uc->stop_request && !(hook_flags & UC_HOOK_FLAG_NO_STOP)) {
        return;
    }

    for (cur = uc->hook[index].head;
         cur != NULL && (hook = (struct hook *)cur->data); cur = cur->next) {
        if (hook->to_delete) {
            continue;
        }

        // on invalid block/instruction, call instruction counter (if enable),
        // then quit
        if (size == 0) {
            if (index == UC_HOOK_CODE_IDX && uc->count_hook) {
                // this is the instruction counter (first hook in the list)
                ((uc_cb_hookcode_t)hook->callback)(uc, address, size,
                                                   hook->user_data);
            }

            return;
        }

        if (HOOK_BOUND_CHECK(hook, (uint64_t)address)) {
            ((uc_cb_hookcode_t)hook->callback)(uc, address, size,
                                               hook->user_data);
        }

        // the last callback may already asked to stop emulation
        // Unicorn:
        //   In an ARM IT block, we behave like the emulation continues
        //   normally. No check_exit_request is generated and the hooks are
        //   triggered normally. In other words, the whole IT block is treated
        //   as a single instruction.
        if (uc->stop_request && !(hook_flags & UC_HOOK_FLAG_NO_STOP)) {
            break;
        }
    }
}

UNICORN_EXPORT
uc_err uc_mem_regions(uc_engine *uc, uc_mem_region **regions, uint32_t *count)
{
    uint32_t i;
    uc_mem_region *r = NULL;

    UC_INIT(uc);

    *count = uc->mapped_block_count;

    if (*count) {
        r = g_malloc0(*count * sizeof(uc_mem_region));
        if (r == NULL) {
            // out of memory
            return UC_ERR_NOMEM;
        }
    }

    for (i = 0; i < *count; i++) {
        r[i].begin = uc->mapped_blocks[i]->addr;
        r[i].end = uc->mapped_blocks[i]->end - 1;
        r[i].perms = uc->mapped_blocks[i]->perms;
    }

    *regions = r;

    return UC_ERR_OK;
}

UNICORN_EXPORT
uc_err uc_query(uc_engine *uc, uc_query_type type, size_t *result)
{
    UC_INIT(uc);

    switch (type) {
    default:
        return UC_ERR_ARG;

    case UC_QUERY_PAGE_SIZE:
        *result = uc->target_page_size;
        break;

    case UC_QUERY_ARCH:
        *result = uc->arch;
        break;

    case UC_QUERY_MODE:
#ifdef UNICORN_HAS_ARM
        if (uc->arch == UC_ARCH_ARM) {
            return uc->query(uc, type, result);
        }
#endif
        *result = uc->mode;
        break;

    case UC_QUERY_TIMEOUT:
        *result = uc->timed_out;
        break;
    }

    return UC_ERR_OK;
}

UNICORN_EXPORT
uc_err uc_context_alloc(uc_engine *uc, uc_context **context)
{
    struct uc_context **_context = context;
    size_t size = uc_context_size(uc);

    UC_INIT(uc);

    *_context = g_malloc(size);
    if (*_context) {
        (*_context)->context_size = size - sizeof(uc_context);
        (*_context)->arch = uc->arch;
        (*_context)->mode = uc->mode;
        return UC_ERR_OK;
    } else {
        return UC_ERR_NOMEM;
    }
}

UNICORN_EXPORT
uc_err uc_free(void *mem)
{
    g_free(mem);
    return UC_ERR_OK;
}

UNICORN_EXPORT
size_t uc_context_size(uc_engine *uc)
{
    UC_INIT(uc);

    if (!uc->context_size) {
        // return the total size of struct uc_context
        return sizeof(uc_context) + uc->cpu_context_size;
    } else {
        return sizeof(uc_context) + uc->context_size(uc);
    }
}

UNICORN_EXPORT
uc_err uc_context_save(uc_engine *uc, uc_context *context)
{
    UC_INIT(uc);

    if (!uc->context_save) {
        memcpy(context->data, uc->cpu->env_ptr, context->context_size);
        return UC_ERR_OK;
    } else {
        return uc->context_save(uc, context);
    }
}

UNICORN_EXPORT
uc_err uc_context_reg_write(uc_context *ctx, int regid, const void *value)
{
    return uc_context_reg_write_batch(ctx, &regid, (void *const *)&value, 1);
}

UNICORN_EXPORT
uc_err uc_context_reg_read(uc_context *ctx, int regid, void *value)
{
    return uc_context_reg_read_batch(ctx, &regid, &value, 1);
}

// Keep in mind that we don't a uc_engine when r/w the registers of a context.
static void find_context_reg_rw_function(uc_arch arch, uc_mode mode,
                                         context_reg_rw_t *rw)
{
    // We believe that the arch/mode pair is correct.
    switch (arch) {
    default:
        rw->context_reg_read = NULL;
        rw->context_reg_write = NULL;
        break;
#ifdef UNICORN_HAS_M68K
    case UC_ARCH_M68K:
        rw->context_reg_read = m68k_context_reg_read;
        rw->context_reg_write = m68k_context_reg_write;
        break;
#endif
#ifdef UNICORN_HAS_X86
    case UC_ARCH_X86:
        rw->context_reg_read = x86_context_reg_read;
        rw->context_reg_write = x86_context_reg_write;
        break;
#endif
#ifdef UNICORN_HAS_ARM
    case UC_ARCH_ARM:
        rw->context_reg_read = arm_context_reg_read;
        rw->context_reg_write = arm_context_reg_write;
        break;
#endif
#ifdef UNICORN_HAS_ARM64
    case UC_ARCH_ARM64:
        rw->context_reg_read = arm64_context_reg_read;
        rw->context_reg_write = arm64_context_reg_write;
        break;
#endif

#if defined(UNICORN_HAS_MIPS) || defined(UNICORN_HAS_MIPSEL) ||                \
    defined(UNICORN_HAS_MIPS64) || defined(UNICORN_HAS_MIPS64EL)
    case UC_ARCH_MIPS:
        if (mode & UC_MODE_BIG_ENDIAN) {
#ifdef UNICORN_HAS_MIPS
            if (mode & UC_MODE_MIPS32) {
                rw->context_reg_read = mips_context_reg_read;
                rw->context_reg_write = mips_context_reg_write;
            }
#endif
#ifdef UNICORN_HAS_MIPS64
            if (mode & UC_MODE_MIPS64) {
                rw->context_reg_read = mips64_context_reg_read;
                rw->context_reg_write = mips64_context_reg_write;
            }
#endif
        } else { // little endian
#ifdef UNICORN_HAS_MIPSEL
            if (mode & UC_MODE_MIPS32) {
                rw->context_reg_read = mipsel_context_reg_read;
                rw->context_reg_write = mipsel_context_reg_write;
            }
#endif
#ifdef UNICORN_HAS_MIPS64EL
            if (mode & UC_MODE_MIPS64) {
                rw->context_reg_read = mips64el_context_reg_read;
                rw->context_reg_write = mips64el_context_reg_write;
            }
#endif
        }
        break;
#endif

#ifdef UNICORN_HAS_SPARC
    case UC_ARCH_SPARC:
        if (mode & UC_MODE_SPARC64) {
            rw->context_reg_read = sparc64_context_reg_read;
            rw->context_reg_write = sparc64_context_reg_write;
        } else {
            rw->context_reg_read = sparc_context_reg_read;
            rw->context_reg_write = sparc_context_reg_write;
        }
        break;
#endif
#ifdef UNICORN_HAS_PPC
    case UC_ARCH_PPC:
        if (mode & UC_MODE_PPC64) {
            rw->context_reg_read = ppc64_context_reg_read;
            rw->context_reg_write = ppc64_context_reg_write;
        } else {
            rw->context_reg_read = ppc_context_reg_read;
            rw->context_reg_write = ppc_context_reg_write;
        }
        break;
#endif
#ifdef UNICORN_HAS_RISCV
    case UC_ARCH_RISCV:
        if (mode & UC_MODE_RISCV32) {
            rw->context_reg_read = riscv32_context_reg_read;
            rw->context_reg_write = riscv32_context_reg_write;
        } else if (mode & UC_MODE_RISCV64) {
            rw->context_reg_read = riscv64_context_reg_read;
            rw->context_reg_write = riscv64_context_reg_write;
        }
        break;
#endif
#ifdef UNICORN_HAS_S390X
    case UC_ARCH_S390X:
        rw->context_reg_read = s390_context_reg_read;
        rw->context_reg_write = s390_context_reg_write;
        break;
#endif
#ifdef UNICORN_HAS_TRICORE
    case UC_ARCH_TRICORE:
        rw->context_reg_read = tricore_context_reg_read;
        rw->context_reg_write = tricore_context_reg_write;
        break;
#endif
    }

    return;
}

UNICORN_EXPORT
uc_err uc_context_reg_write_batch(uc_context *ctx, int *ids, void *const *vals,
                                  int count)
{
    int ret = UC_ERR_OK;
    context_reg_rw_t rw;

    find_context_reg_rw_function(ctx->arch, ctx->mode, &rw);
    if (rw.context_reg_write) {
        ret = rw.context_reg_write(ctx, (unsigned int *)ids, vals, count);
    } else {
        return UC_ERR_HANDLE;
    }

    return ret;
}

UNICORN_EXPORT
uc_err uc_context_reg_read_batch(uc_context *ctx, int *ids, void **vals,
                                 int count)
{
    int ret = UC_ERR_OK;
    context_reg_rw_t rw;

    find_context_reg_rw_function(ctx->arch, ctx->mode, &rw);
    if (rw.context_reg_read) {
        ret = rw.context_reg_read(ctx, (unsigned int *)ids, vals, count);
    } else {
        return UC_ERR_HANDLE;
    }

    return ret;
}

UNICORN_EXPORT
uc_err uc_context_restore(uc_engine *uc, uc_context *context)
{
    UC_INIT(uc);

    if (!uc->context_restore) {
        memcpy(uc->cpu->env_ptr, context->data, context->context_size);
        return UC_ERR_OK;
    } else {
        return uc->context_restore(uc, context);
    }
}

UNICORN_EXPORT
uc_err uc_context_free(uc_context *context)
{

    return uc_free(context);
}

typedef struct _uc_ctl_exit_request {
    uint64_t *array;
    size_t len;
} uc_ctl_exit_request;

static inline gboolean uc_read_exit_iter(gpointer key, gpointer val,
                                         gpointer data)
{
    uc_ctl_exit_request *req = (uc_ctl_exit_request *)data;

    req->array[req->len++] = *(uint64_t *)key;

    return false;
}

UNICORN_EXPORT
uc_err uc_ctl(uc_engine *uc, uc_control_type control, ...)
{
    int rw, type;
    uc_err err = UC_ERR_OK;
    va_list args;

    // MSVC Would do signed shift on signed integers.
    rw = (uint32_t)control >> 30;
    type = (control & ((1 << 16) - 1));
    va_start(args, control);

    switch (type) {
    case UC_CTL_UC_MODE: {
        if (rw == UC_CTL_IO_READ) {
            int *pmode = va_arg(args, int *);
            *pmode = uc->mode;
        } else {
            err = UC_ERR_ARG;
        }
        break;
    }

    case UC_CTL_UC_ARCH: {
        if (rw == UC_CTL_IO_READ) {
            int *arch = va_arg(args, int *);
            *arch = uc->arch;
        } else {
            err = UC_ERR_ARG;
        }
        break;
    }

    case UC_CTL_UC_TIMEOUT: {
        if (rw == UC_CTL_IO_READ) {
            uint64_t *arch = va_arg(args, uint64_t *);
            *arch = uc->timeout;
        } else {
            err = UC_ERR_ARG;
        }
        break;
    }

    case UC_CTL_UC_PAGE_SIZE: {
        if (rw == UC_CTL_IO_READ) {

            UC_INIT(uc);

            uint32_t *page_size = va_arg(args, uint32_t *);
            *page_size = uc->target_page_size;
        } else {
            uint32_t page_size = va_arg(args, uint32_t);
            int bits = 0;

            if (uc->init_done) {
                err = UC_ERR_ARG;
                break;
            }

            if (uc->arch != UC_ARCH_ARM) {
                err = UC_ERR_ARG;
                break;
            }

            if ((page_size & (page_size - 1))) {
                err = UC_ERR_ARG;
                break;
            }

            while (page_size) {
                bits++;
                page_size >>= 1;
            }

            uc->target_bits = bits;

            err = UC_ERR_OK;
        }
        break;
    }

    case UC_CTL_UC_USE_EXITS: {
        if (rw == UC_CTL_IO_WRITE) {
            int use_exits = va_arg(args, int);
            uc->use_exits = use_exits;
        } else {
            err = UC_ERR_ARG;
        }
        break;
    }

    case UC_CTL_UC_EXITS_CNT: {

        UC_INIT(uc);

        if (!uc->use_exits) {
            err = UC_ERR_ARG;
        } else if (rw == UC_CTL_IO_READ) {
            size_t *exits_cnt = va_arg(args, size_t *);
            *exits_cnt = g_tree_nnodes(uc->ctl_exits);
        } else {
            err = UC_ERR_ARG;
        }
        break;
    }

    case UC_CTL_UC_EXITS: {

        UC_INIT(uc);

        if (!uc->use_exits) {
            err = UC_ERR_ARG;
        } else if (rw == UC_CTL_IO_READ) {
            uint64_t *exits = va_arg(args, uint64_t *);
            size_t cnt = va_arg(args, size_t);
            if (cnt < g_tree_nnodes(uc->ctl_exits)) {
                err = UC_ERR_ARG;
            } else {
                uc_ctl_exit_request req;
                req.array = exits;
                req.len = 0;

                g_tree_foreach(uc->ctl_exits, uc_read_exit_iter, (void *)&req);
            }
        } else if (rw == UC_CTL_IO_WRITE) {
            uint64_t *exits = va_arg(args, uint64_t *);
            size_t cnt = va_arg(args, size_t);

            g_tree_remove_all(uc->ctl_exits);

            for (size_t i = 0; i < cnt; i++) {
                uc_add_exit(uc, exits[i]);
            }
        } else {
            err = UC_ERR_ARG;
        }
        break;
    }

    case UC_CTL_CPU_MODEL: {
        if (rw == UC_CTL_IO_READ) {

            UC_INIT(uc);

            int *model = va_arg(args, int *);
            *model = uc->cpu_model;
        } else {
            int model = va_arg(args, int);

            if (model < 0 || uc->init_done) {
                err = UC_ERR_ARG;
                break;
            }

            if (uc->arch == UC_ARCH_X86) {
                if (model >= UC_CPU_X86_ENDING) {
                    err = UC_ERR_ARG;
                    break;
                }
            } else if (uc->arch == UC_ARCH_ARM) {
                if (model >= UC_CPU_ARM_ENDING) {
                    err = UC_ERR_ARG;
                    break;
                }

                if (uc->mode & UC_MODE_BIG_ENDIAN) {
                    // These cpu models don't support big endian code access.
                    if (model <= UC_CPU_ARM_CORTEX_A15 &&
                        model >= UC_CPU_ARM_CORTEX_A7) {
                        err = UC_ERR_ARG;
                        break;
                    }
                }
            } else if (uc->arch == UC_ARCH_ARM64) {
                if (model >= UC_CPU_ARM64_ENDING) {
                    err = UC_ERR_ARG;
                    break;
                }
            } else if (uc->arch == UC_ARCH_MIPS) {
                if (uc->mode & UC_MODE_32 && model >= UC_CPU_MIPS32_ENDING) {
                    err = UC_ERR_ARG;
                    break;
                }

                if (uc->mode & UC_MODE_64 && model >= UC_CPU_MIPS64_ENDING) {
                    err = UC_ERR_ARG;
                    break;
                }
            } else if (uc->arch == UC_ARCH_PPC) {
                // UC_MODE_PPC32 == UC_MODE_32
                if (uc->mode & UC_MODE_32 && model >= UC_CPU_PPC32_ENDING) {
                    err = UC_ERR_ARG;
                    break;
                }

                if (uc->mode & UC_MODE_64 && model >= UC_CPU_PPC64_ENDING) {
                    err = UC_ERR_ARG;
                    break;
                }
            } else if (uc->arch == UC_ARCH_RISCV) {
                if (uc->mode & UC_MODE_32 && model >= UC_CPU_RISCV32_ENDING) {
                    err = UC_ERR_ARG;
                    break;
                }

                if (uc->mode & UC_MODE_64 && model >= UC_CPU_RISCV64_ENDING) {
                    err = UC_ERR_ARG;
                    break;
                }
            } else if (uc->arch == UC_ARCH_S390X) {
                if (model >= UC_CPU_S390X_ENDING) {
                    err = UC_ERR_ARG;
                    break;
                }
            } else if (uc->arch == UC_ARCH_SPARC) {
                if (uc->mode & UC_MODE_32 && model >= UC_CPU_SPARC32_ENDING) {
                    err = UC_ERR_ARG;
                    break;
                }
                if (uc->mode & UC_MODE_64 && model >= UC_CPU_SPARC64_ENDING) {
                    err = UC_ERR_ARG;
                    break;
                }
            } else if (uc->arch == UC_ARCH_M68K) {
                if (model >= UC_CPU_M68K_ENDING) {
                    err = UC_ERR_ARG;
                    break;
                }
            } else {
                err = UC_ERR_ARG;
                break;
            }

            uc->cpu_model = model;

            err = UC_ERR_OK;
        }
        break;
    }

    case UC_CTL_TB_REQUEST_CACHE: {

        UC_INIT(uc);

        if (rw == UC_CTL_IO_READ_WRITE) {
            uint64_t addr = va_arg(args, uint64_t);
            uc_tb *tb = va_arg(args, uc_tb *);
            err = uc->uc_gen_tb(uc, addr, tb);
        } else {
            err = UC_ERR_ARG;
        }
        break;
    }

    case UC_CTL_TB_REMOVE_CACHE: {

        UC_INIT(uc);

        if (rw == UC_CTL_IO_WRITE) {
            uint64_t addr = va_arg(args, uint64_t);
            uint64_t end = va_arg(args, uint64_t);
            if (end <= addr) {
                err = UC_ERR_ARG;
            } else {
                uc->uc_invalidate_tb(uc, addr, end - addr);
            }
        } else {
            err = UC_ERR_ARG;
        }
        break;
    }

    case UC_CTL_TB_FLUSH:

        UC_INIT(uc);

        if (rw == UC_CTL_IO_WRITE) {
            uc->tb_flush(uc);
        } else {
            err = UC_ERR_ARG;
        }
        break;

    default:
        err = UC_ERR_ARG;
        break;
    }

    va_end(args);

    return err;
}

#ifdef UNICORN_TRACER
uc_tracer *get_tracer()
{
    static uc_tracer tracer;
    return &tracer;
}

void trace_start(uc_tracer *tracer, trace_loc loc)
{
    tracer->starts[loc] = get_clock();
}

void trace_end(uc_tracer *tracer, trace_loc loc, const char *fmt, ...)
{
    va_list args;
    int64_t end = get_clock();

    va_start(args, fmt);

    vfprintf(stderr, fmt, args);

    va_end(args);

    fprintf(stderr, "%.6fus\n",
            (double)(end - tracer->starts[loc]) / (double)(1000));
}
#endif<|MERGE_RESOLUTION|>--- conflicted
+++ resolved
@@ -1394,11 +1394,7 @@
     count = 0;
     while (count < size) {
         mr = find_memory_region(uc, addr);
-<<<<<<< HEAD
         len = (uint64_t)MIN(size - count, mr->end - addr);
-=======
-        len = (size_t)MIN(size - count, mr->end - addr);
->>>>>>> a0ff4138
         if (mr->ram) {
             if (!split_region(uc, mr, addr, len, false)) {
                 return UC_ERR_NOMEM;
@@ -1478,11 +1474,7 @@
     count = 0;
     while (count < size) {
         mr = find_memory_region(uc, addr);
-<<<<<<< HEAD
         len = (uint64_t)MIN(size - count, mr->end - addr);
-=======
-        len = (size_t)MIN(size - count, mr->end - addr);
->>>>>>> a0ff4138
         if (!mr->ram) {
             if (!split_mmio_region(uc, mr, addr, len, true)) {
                 return UC_ERR_NOMEM;
