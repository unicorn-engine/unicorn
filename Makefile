--- conflicted
+++ resolved
@@ -17,13 +17,10 @@
 # If you want to use 16 job threads, use "-j16".
 SMP_MFLAGS := -j4
 
-<<<<<<< HEAD
 IS_WIN32 = $(shell $(CC) -dM -E - < /dev/null | grep '_WIN32'; \
     if [ $$? = 0 ]; then echo yes; \
     else echo no; fi)
 
-=======
->>>>>>> dc8e237e
 UC_GET_OBJ = $(shell for i in \
     $$(grep '$(1)' $(2) | \
     grep '\.o' | cut -d '=' -f 2); do \
@@ -38,15 +35,11 @@
 UC_TARGET_OBJ += $(call UC_GET_OBJ,obj-,qemu/qobject/Makefile.objs, qemu/qobject/)
 UC_TARGET_OBJ += $(call UC_GET_OBJ,obj-,qemu/qom/Makefile.objs, qemu/qom/)
 UC_TARGET_OBJ += $(call UC_GET_OBJ,obj-y,qemu/util/Makefile.objs, qemu/util/)
-<<<<<<< HEAD
 ifeq ($(IS_WIN32),yes)
 UC_TARGET_OBJ += $(call UC_GET_OBJ,obj-$$(CONFIG_WIN32),qemu/util/Makefile.objs, qemu/util/)
 else
 UC_TARGET_OBJ += $(call UC_GET_OBJ,obj-$$(CONFIG_POSIX),qemu/util/Makefile.objs, qemu/util/)
 endif
-=======
-UC_TARGET_OBJ += $(call UC_GET_OBJ,obj-$$(CONFIG_POSIX),qemu/util/Makefile.objs, qemu/util/)
->>>>>>> dc8e237e
 
 UC_TARGET_OBJ_X86 = $(call UC_GET_OBJ,obj-,qemu/Makefile.target, qemu/x86_64-softmmu/)
 UC_TARGET_OBJ_X86 += $(call UC_GET_OBJ,obj-,qemu/hw/i386/Makefile.objs, qemu/x86_64-softmmu/hw/i386/)
@@ -304,11 +297,7 @@
 qemu/config-host.mak: qemu/configure
 	cd qemu && \
 	./configure --cc="${CC}" --extra-cflags="$(UNICORN_CFLAGS)" --target-list="$(UNICORN_TARGETS)" ${UNICORN_QEMU_FLAGS}
-<<<<<<< HEAD
-	printf "$(UNICORN_ARCHS)" > config.log
-=======
 	@printf "$(UNICORN_ARCHS)" > config.log
->>>>>>> dc8e237e
 
 uc.o: qemu/config-host.mak FORCE
 	$(MAKE) -C qemu $(SMP_MFLAGS)
